--- conflicted
+++ resolved
@@ -15,15 +15,12 @@
             CosignPath      = 'C:\\temp'
             OpenTofuVersion = '1.2.3'
         }
-<<<<<<< HEAD
         $installerPath = (
             Resolve-Path -ErrorAction Stop (
                 Join-Path $PSScriptRoot '..' 'runner_utility_scripts' 'OpenTofuInstaller.ps1'
             )
         ).Path
-=======
-        $installerPath = (Resolve-Path -ErrorAction Stop (Join-Path $PSScriptRoot '..' 'runner_utility_scripts' 'OpenTofuInstaller.ps1')).Path
->>>>>>> 7a29f781
+
         Mock $installerPath {}
         Mock Write-CustomLog {}
         & $script:ScriptPath -Config $cfg
@@ -36,15 +33,12 @@
 
     It 'skips install when flag is false' {
         $cfg = [pscustomobject]@{ InstallOpenTofu = $false }
-<<<<<<< HEAD
         $installerPath = (
             Resolve-Path -ErrorAction Stop (
                 Join-Path $PSScriptRoot '..' 'runner_utility_scripts' 'OpenTofuInstaller.ps1'
             )
         ).Path
-=======
-        $installerPath = (Resolve-Path -ErrorAction Stop (Join-Path $PSScriptRoot '..' 'runner_utility_scripts' 'OpenTofuInstaller.ps1')).Path
->>>>>>> 7a29f781
+
         Mock $installerPath {}
         Mock Write-CustomLog {}
         & $script:ScriptPath -Config $cfg
