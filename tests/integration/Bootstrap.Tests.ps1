--- conflicted
+++ resolved
@@ -212,19 +212,6 @@
         }
     }
 
-<<<<<<< HEAD
-<<<<<<< HEAD
-    Context "CI Environment Detection" {
-        It "Should auto-detect CI environments" {
-            $script:BootstrapContent | Should -BeLike "*env:CI*"
-            $script:BootstrapContent | Should -BeLike "*env:GITHUB_ACTIONS*"
-        }
-
-        It "Should skip prompts in CI environments" {
-            $script:BootstrapContent | Should -BeLike "*if*-not*IsCI*"
-=======
-=======
->>>>>>> bf56628fa1b22284358a1f4e67344a2a4ee9919d
     Context "Non-Interactive Mode" {
         It "Should support non-interactive mode" {
             $script:BootstrapContent | Should -BeLike "*NonInteractive*"
@@ -232,10 +219,6 @@
 
         It "Should skip prompts in non-interactive mode" {
             $script:BootstrapContent | Should -BeLike "*if*-not*NonInteractive*"
-<<<<<<< HEAD
->>>>>>> bf56628fa1b22284358a1f4e67344a2a4ee9919d
-=======
->>>>>>> bf56628fa1b22284358a1f4e67344a2a4ee9919d
         }
     }
 }
@@ -410,14 +393,7 @@
             $params | Should -Contain 'InstallProfile'
             $params | Should -Contain 'InstallPath'
             $params | Should -Contain 'Branch'
-<<<<<<< HEAD
-<<<<<<< HEAD
-=======
             $params | Should -Contain 'NonInteractive'
->>>>>>> bf56628fa1b22284358a1f4e67344a2a4ee9919d
-=======
-            $params | Should -Contain 'NonInteractive'
->>>>>>> bf56628fa1b22284358a1f4e67344a2a4ee9919d
             $params | Should -Contain 'AutoInstallDeps'
             $params | Should -Contain 'SkipAutoStart'
         }
