#Requires -Version 7.0
#Requires -Module Pester

<#
.SYNOPSIS
    Integration tests for 0440_Validate-Workflows
.DESCRIPTION
    Auto-generated integration tests
<<<<<<< HEAD
    Generated: 2025-11-02 04:33:35
=======
    Generated: 2025-10-30 02:11:49
>>>>>>> bf56628fa1b22284358a1f4e67344a2a4ee9919d
#>

Describe '0440_Validate-Workflows Integration' -Tag 'Integration', 'AutomationScript' {

    BeforeAll {
<<<<<<< HEAD
        $script:ScriptPath = './automation-scripts/0440_Validate-Workflows.ps1'
=======
        $script:ScriptPath = '/home/runner/work/AitherZero/AitherZero/automation-scripts/0440_Validate-Workflows.ps1'
>>>>>>> bf56628fa1b22284358a1f4e67344a2a4ee9919d
        $script:TestConfig = @{ Automation = @{ DryRun = $true } }
    }

    Context 'Integration' {
        It 'Should execute in test mode' {
            { & $script:ScriptPath -Configuration $script:TestConfig -WhatIf } | Should -Not -Throw
        }
    }
}<|MERGE_RESOLUTION|>--- conflicted
+++ resolved
@@ -6,21 +6,13 @@
     Integration tests for 0440_Validate-Workflows
 .DESCRIPTION
     Auto-generated integration tests
-<<<<<<< HEAD
-    Generated: 2025-11-02 04:33:35
-=======
     Generated: 2025-10-30 02:11:49
->>>>>>> bf56628fa1b22284358a1f4e67344a2a4ee9919d
 #>
 
 Describe '0440_Validate-Workflows Integration' -Tag 'Integration', 'AutomationScript' {
 
     BeforeAll {
-<<<<<<< HEAD
-        $script:ScriptPath = './automation-scripts/0440_Validate-Workflows.ps1'
-=======
         $script:ScriptPath = '/home/runner/work/AitherZero/AitherZero/automation-scripts/0440_Validate-Workflows.ps1'
->>>>>>> bf56628fa1b22284358a1f4e67344a2a4ee9919d
         $script:TestConfig = @{ Automation = @{ DryRun = $true } }
     }
 
