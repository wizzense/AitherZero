#Requires -Version 7.0
#Requires -Module Pester

<#
.SYNOPSIS
    Unit tests for 0705_Push-Branch
.DESCRIPTION
    Auto-generated comprehensive tests
    Script: 0705_Push-Branch
    Stage: Development
    Description: Pushes the current or specified branch to remote repository with
    Generated: 2025-11-02 21:41:15
#>

Describe '0705_Push-Branch' -Tag 'Unit', 'AutomationScript', 'Development' {

    BeforeAll {
        $script:ScriptPath = '/home/runner/work/AitherZero/AitherZero/automation-scripts/0705_Push-Branch.ps1'
        $script:ScriptName = '0705_Push-Branch'
    }

    Context 'Script Validation' {
        It 'Script file should exist' {
            Test-Path $script:ScriptPath | Should -Be $true
        }

        It 'Should have valid PowerShell syntax' {
            $errors = $null
            $null = [System.Management.Automation.Language.Parser]::ParseFile(
                $script:ScriptPath, [ref]$null, [ref]$errors
            )
            $errors.Count | Should -Be 0
        }

        It 'Should support WhatIf' {
            $content = Get-Content $script:ScriptPath -Raw
            $content | Should -Match 'SupportsShouldProcess'
        }
    }

    Context 'Parameters' {
        It 'Should have parameter: Branch' {
            $cmd = Get-Command $script:ScriptPath
            $cmd.Parameters.ContainsKey('Branch') | Should -Be $true
        }

        It 'Should have parameter: Remote' {
            $cmd = Get-Command $script:ScriptPath
            $cmd.Parameters.ContainsKey('Remote') | Should -Be $true
        }

        It 'Should have parameter: SetUpstream' {
            $cmd = Get-Command $script:ScriptPath
            $cmd.Parameters.ContainsKey('SetUpstream') | Should -Be $true
        }

        It 'Should have parameter: Force' {
            $cmd = Get-Command $script:ScriptPath
            $cmd.Parameters.ContainsKey('Force') | Should -Be $true
        }

        It 'Should have parameter: ForceWithLease' {
            $cmd = Get-Command $script:ScriptPath
            $cmd.Parameters.ContainsKey('ForceWithLease') | Should -Be $true
        }

        It 'Should have parameter: Tags' {
            $cmd = Get-Command $script:ScriptPath
            $cmd.Parameters.ContainsKey('Tags') | Should -Be $true
        }

        It 'Should have parameter: All' {
            $cmd = Get-Command $script:ScriptPath
            $cmd.Parameters.ContainsKey('All') | Should -Be $true
        }

        It 'Should have parameter: DryRun' {
            $cmd = Get-Command $script:ScriptPath
            $cmd.Parameters.ContainsKey('DryRun') | Should -Be $true
        }

<<<<<<< HEAD
<<<<<<< HEAD
=======
=======
>>>>>>> bf56628fa1b22284358a1f4e67344a2a4ee9919d
        It 'Should have parameter: NonInteractive' {
            $cmd = Get-Command $script:ScriptPath
            $cmd.Parameters.ContainsKey('NonInteractive') | Should -Be $true
        }

<<<<<<< HEAD
>>>>>>> bf56628fa1b22284358a1f4e67344a2a4ee9919d
=======
>>>>>>> bf56628fa1b22284358a1f4e67344a2a4ee9919d
    }

    Context 'Metadata' {
        It 'Should be in stage: Development' {
            $content = Get-Content $script:ScriptPath -First 40
            ($content -join ' ') | Should -Match '(Stage:|Category:)'
        }
    }

    Context 'Execution' {
        It 'Should execute with WhatIf' {
            {
                $params = @{ WhatIf = $true }
                & $script:ScriptPath @params
            } | Should -Not -Throw
        }
    }
}<|MERGE_RESOLUTION|>--- conflicted
+++ resolved
@@ -79,20 +79,11 @@
             $cmd.Parameters.ContainsKey('DryRun') | Should -Be $true
         }
 
-<<<<<<< HEAD
-<<<<<<< HEAD
-=======
-=======
->>>>>>> bf56628fa1b22284358a1f4e67344a2a4ee9919d
         It 'Should have parameter: NonInteractive' {
             $cmd = Get-Command $script:ScriptPath
             $cmd.Parameters.ContainsKey('NonInteractive') | Should -Be $true
         }
 
-<<<<<<< HEAD
->>>>>>> bf56628fa1b22284358a1f4e67344a2a4ee9919d
-=======
->>>>>>> bf56628fa1b22284358a1f4e67344a2a4ee9919d
     }
 
     Context 'Metadata' {
