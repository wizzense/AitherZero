--- conflicted
+++ resolved
@@ -109,20 +109,10 @@
             $cmd.Parameters.ContainsKey('OpenInBrowser') | Should -Be $true
         }
 
-<<<<<<< HEAD
-<<<<<<< HEAD
-=======
-=======
->>>>>>> bf56628fa1b22284358a1f4e67344a2a4ee9919d
         It 'Should have parameter: NonInteractive' {
             $cmd = Get-Command $script:ScriptPath
             $cmd.Parameters.ContainsKey('NonInteractive') | Should -Be $true
         }
-
-<<<<<<< HEAD
->>>>>>> bf56628fa1b22284358a1f4e67344a2a4ee9919d
-=======
->>>>>>> bf56628fa1b22284358a1f4e67344a2a4ee9919d
         It 'Should have parameter: Force' {
             $cmd = Get-Command $script:ScriptPath
             $cmd.Parameters.ContainsKey('Force') | Should -Be $true
