# Required test file header
. (Join-Path $PSScriptRoot 'helpers' 'TestHelpers.ps1')

Describe '0002_Setup-Directories Tests' {
    BeforeAll {
<<<<<<< HEAD
        Import-Module "$env:PWSH_MODULES_PATH/LabRunner/" -Force
        Import-Module "$env:PWSH_MODULES_PATH/CodeFixer/" -Force
    }
=======
        Import-Module "$env:PWSH_MODULES_PATH/LabRunner/" -Force}
>>>>>>> dd321ea4

    Context 'Module Loading' {
        It 'should load required modules' {
            Get-Module LabRunner | Should -Not -BeNullOrEmpty
<<<<<<< HEAD
            Get-Module CodeFixer | Should -Not -BeNullOrEmpty
=======
>>>>>>> dd321ea4
        }
    }

    Context 'Functionality Tests' {
        It 'should execute without errors' {
            # Basic test implementation
            $true | Should -BeTrue
        }
    }

    AfterAll {
        # Cleanup test resources
    }
}
<|MERGE_RESOLUTION|>--- conflicted
+++ resolved
@@ -3,21 +3,13 @@
 
 Describe '0002_Setup-Directories Tests' {
     BeforeAll {
-<<<<<<< HEAD
-        Import-Module "$env:PWSH_MODULES_PATH/LabRunner/" -Force
-        Import-Module "$env:PWSH_MODULES_PATH/CodeFixer/" -Force
-    }
-=======
+
         Import-Module "$env:PWSH_MODULES_PATH/LabRunner/" -Force}
->>>>>>> dd321ea4
 
     Context 'Module Loading' {
         It 'should load required modules' {
             Get-Module LabRunner | Should -Not -BeNullOrEmpty
-<<<<<<< HEAD
-            Get-Module CodeFixer | Should -Not -BeNullOrEmpty
-=======
->>>>>>> dd321ea4
+
         }
     }
 
