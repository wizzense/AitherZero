--- conflicted
+++ resolved
@@ -135,15 +135,7 @@
 
         It "Should define valid parameters for main script" {
             # Ensure the bootstrap script defines which parameters are valid
-<<<<<<< HEAD
-<<<<<<< HEAD
-            $script:BootstrapContent | Should -BeLike "*Mode*InstallProfile*InstallPath*Branch*AutoInstallDeps*SkipAutoStart*IsRelaunch*"
-=======
             $script:BootstrapContent | Should -BeLike "*Mode*InstallProfile*InstallPath*Branch*NonInteractive*AutoInstallDeps*SkipAutoStart*IsRelaunch*"
->>>>>>> bf56628fa1b22284358a1f4e67344a2a4ee9919d
-=======
-            $script:BootstrapContent | Should -BeLike "*Mode*InstallProfile*InstallPath*Branch*NonInteractive*AutoInstallDeps*SkipAutoStart*IsRelaunch*"
->>>>>>> bf56628fa1b22284358a1f4e67344a2a4ee9919d
         }
     }
 }
