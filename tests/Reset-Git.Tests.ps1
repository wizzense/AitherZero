. (Join-Path $PSScriptRoot 'TestDriveCleanup.ps1')
. (Join-Path $PSScriptRoot 'helpers' 'TestHelpers.ps1')
<<<<<<< HEAD
if ($IsLinux -or $IsMacOS) { return }
=======
if ($SkipNonWindows) { return }
>>>>>>> cb5a41f7
<#
.SYNOPSIS
    Tests for runner_scripts\0001_Reset-Git.ps1

    - Verifies that the script prefers `gh repo clone` when the GitHub CLI exists.
    - Verifies that it falls back to `git clone` when `gh` is absent.
    - Verifies that it exits with a non-zero code (or throws) when the clone fails.
#>

Describe '0001_Reset-Git' -Skip:($SkipNonWindows) {

    BeforeAll {
        $script:ScriptPath = Join-Path $PSScriptRoot '..' 'runner_scripts' '0001_Reset-Git.ps1'
    }
    AfterEach {
        Remove-Item Function:gh -ErrorAction SilentlyContinue
    }

    Context 'Clone command selection' {

        It 'uses **gh repo clone** when gh CLI is available' {
            $tempDir = Join-Path ([System.IO.Path]::GetTempPath()) ([guid]::NewGuid())

            $config = [pscustomobject]@{
                InfraRepoUrl  = 'https://example.com/repo.git'
                InfraRepoPath = $tempDir
            }

            Mock Get-Command { @{ Name = 'gh'; Path = 'gh.exe' } } -ParameterFilter { $Name -eq 'gh' }
            function global:gh {}
            
            Mock gh {
                $global:LASTEXITCODE = 0
                New-Item -ItemType Directory -Path (Join-Path $tempDir '.git') -Force | Out-Null
            }

            Mock git {}

            & $script:ScriptPath -Config $config

            Assert-MockCalled gh  -ParameterFilter { $args[0] -eq 'repo' -and $args[1] -eq 'clone' } -Times 1
            Assert-MockCalled git -Times 0

            Remove-Item $tempDir -Recurse -Force -ErrorAction SilentlyContinue
        }

        It 'falls back to **git clone** when gh CLI is missing' {
            $tempDir = Join-Path ([System.IO.Path]::GetTempPath()) ([guid]::NewGuid())

            $config = [pscustomobject]@{
                InfraRepoUrl  = 'https://example.com/repo.git'
                InfraRepoPath = $tempDir
            }

            Mock Get-Command { $null } -ParameterFilter { $Name -eq 'gh' }
            Mock git {
                $global:LASTEXITCODE = 0
                New-Item -ItemType Directory -Path (Join-Path $tempDir '.git') -Force | Out-Null
            }
            Mock gh  {}

            & $script:ScriptPath -Config $config

            Assert-MockCalled git -ParameterFilter { $args[0] -eq 'clone' } -Times 1
            Assert-MockCalled gh -Times 0

            Remove-Item $tempDir -Recurse -Force -ErrorAction SilentlyContinue
        }
    }

    Context 'Error handling' {

        It 'exits with code 1 (or throws) when clone fails' {
            $tempDir = Join-Path ([System.IO.Path]::GetTempPath()) ([guid]::NewGuid())

            $config = [pscustomobject]@{
                InfraRepoUrl  = 'https://example.com/repo.git'
                InfraRepoPath = $tempDir
            }

            # Simulate git failing
            Mock Get-Command { $null } -ParameterFilter { $Name -eq 'gh' }
            Mock git { $global:LASTEXITCODE = 1 }

            try {
                & $script:ScriptPath -Config $config
                # If the script uses `throw`, this assertion is skipped because the Try is exited.
                $LASTEXITCODE | Should -Be 1
            }
            catch {
                $_ | Should -Not -BeNullOrEmpty
            }
            finally {
                Remove-Item $tempDir -Recurse -Force -ErrorAction SilentlyContinue
            }
        }

        It 'aborts when gh CLI is unauthenticated' {
            $tempDir = Join-Path ([System.IO.Path]::GetTempPath()) ([guid]::NewGuid())

            $config = [pscustomobject]@{
                InfraRepoUrl  = 'https://example.com/repo.git'
                InfraRepoPath = $tempDir
            }

            Mock Get-Command { @{ Name = 'gh'; Path = 'gh.exe' } } -ParameterFilter { $Name -eq 'gh' }
            function global:gh {}
            Mock gh {
                param($Sub, $Action)
                if ($Sub -eq 'auth' -and $Action -eq 'status') { $global:LASTEXITCODE = 1 }
            }
            Mock git {}

            try {
                & $script:ScriptPath -Config $config
                $LASTEXITCODE | Should -Be 1
            } catch {
                $_ | Should -Not -BeNullOrEmpty
            } finally {
                Assert-MockCalled gh -ParameterFilter { $args[0] -eq 'auth' -and $args[1] -eq 'status' } -Times 1
                Assert-MockCalled gh -ParameterFilter { $args[0] -eq 'repo' -and $args[1] -eq 'clone' } -Times 0
                Assert-MockCalled git -Times 0
                Remove-Item $tempDir -Recurse -Force -ErrorAction SilentlyContinue
            }
        }
    }

    Context 'Logging' {
        It 'logs a success message when clone succeeds' {
            . (Join-Path $PSScriptRoot '..' 'runner_utility_scripts' 'Logger.ps1')
            $tempDir = Join-Path ([System.IO.Path]::GetTempPath()) ([guid]::NewGuid())

            $config = [pscustomobject]@{
                InfraRepoUrl  = 'https://example.com/repo.git'
                InfraRepoPath = $tempDir
            }

            Mock Get-Command { $null } -ParameterFilter { $Name -eq 'gh' }
            Mock git {
                $global:LASTEXITCODE = 0
                New-Item -ItemType Directory -Path (Join-Path $tempDir '.git') -Force | Out-Null
            }
            Mock Write-CustomLog {}

            & $script:ScriptPath -Config $config

            Assert-MockCalled Write-CustomLog -ParameterFilter { $Message -eq 'Clone completed successfully.' } -Times 1

            Remove-Item $tempDir -Recurse -Force -ErrorAction SilentlyContinue
        }
    }
}<|MERGE_RESOLUTION|>--- conflicted
+++ resolved
@@ -1,10 +1,8 @@
 . (Join-Path $PSScriptRoot 'TestDriveCleanup.ps1')
 . (Join-Path $PSScriptRoot 'helpers' 'TestHelpers.ps1')
-<<<<<<< HEAD
+
 if ($IsLinux -or $IsMacOS) { return }
-=======
-if ($SkipNonWindows) { return }
->>>>>>> cb5a41f7
+
 <#
 .SYNOPSIS
     Tests for runner_scripts\0001_Reset-Git.ps1
