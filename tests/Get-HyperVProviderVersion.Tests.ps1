. (Join-Path $PSScriptRoot 'TestDriveCleanup.ps1')
<<<<<<< HEAD
Describe 'Get-HyperVProviderVersion' -Skip:($IsLinux -or $IsMacOS) {
    It 'parses version from main.tf' {
=======
Describe 'Get-HyperVProviderVersion' {
    It 'parses version from main.tf' -Skip:($IsLinux -or $IsMacOS) {
>>>>>>> 3a39d24a
        $scriptPath = Join-Path $PSScriptRoot '..' 'runner_scripts' '0010_Prepare-HyperVProvider.ps1'
        . $scriptPath
        $tf = [System.IO.Path]::ChangeExtension(
            [System.IO.Path]::Combine(
                [System.IO.Path]::GetTempPath(),
                ([guid]::NewGuid()).ToString()),
            '.tf')
        @'
terraform {
  required_providers {
    hyperv = {
      source  = "taliesins/hyperv"
      version = "9.9.9"
    }
  }
}
'@ | Set-Content -Path $tf
        try {
            Get-HyperVProviderVersion -MainTfPath $tf | Should -Be '9.9.9'
        } finally {
            Remove-Item $tf -ErrorAction SilentlyContinue
        }
    }
}<|MERGE_RESOLUTION|>--- conflicted
+++ resolved
@@ -1,11 +1,7 @@
 . (Join-Path $PSScriptRoot 'TestDriveCleanup.ps1')
-<<<<<<< HEAD
+
 Describe 'Get-HyperVProviderVersion' -Skip:($IsLinux -or $IsMacOS) {
     It 'parses version from main.tf' {
-=======
-Describe 'Get-HyperVProviderVersion' {
-    It 'parses version from main.tf' -Skip:($IsLinux -or $IsMacOS) {
->>>>>>> 3a39d24a
         $scriptPath = Join-Path $PSScriptRoot '..' 'runner_scripts' '0010_Prepare-HyperVProvider.ps1'
         . $scriptPath
         $tf = [System.IO.Path]::ChangeExtension(
