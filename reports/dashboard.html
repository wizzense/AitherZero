--- conflicted
+++ resolved
@@ -1623,11 +1623,7 @@
     </nav>
 
     <div class="refresh-indicator">
-<<<<<<< HEAD
         🔄 Last updated: 2025-11-04 19:05:29
-=======
-        🔄 Last updated: 2025-11-04 18:45:20
->>>>>>> 4b839ac7
     </div>
 
     <div class="container">
@@ -1704,51 +1700,29 @@
                 <div class="metrics-grid">
                     <div class="metric-card">
                         <h3>📁 Project Files</h3>
-<<<<<<< HEAD
                         <div class="metric-value">207</div>
                         <div class="metric-label">
                             142 Scripts | 59 Modules | 6 Data
                         </div>
                         <div style="margin-top: 10px; font-size: 0.8rem; color: var(--text-secondary);">
                         📄 340 Markdown | 🔧 3 YAML | 📋 87 JSON
-=======
-                        <div class="metric-value">206</div>
-                        <div class="metric-label">
-                            141 Scripts | 59 Modules | 6 Data
-                        </div>
-                        <div style="margin-top: 10px; font-size: 0.8rem; color: var(--text-secondary);">
-                        📄 340 Markdown | 🔧 3 YAML | 📋 93 JSON
->>>>>>> 4b839ac7
                         </div>
                     </div>
 
                     <div class="metric-card">
                         <h3>📝 Lines of Code</h3>
-<<<<<<< HEAD
                         <div class="metric-value">95,943</div>
                         <div class="metric-label">
                             1131 Functions
                         </div>
                                                 <div style="margin-top: 10px; font-size: 0.8rem; color: var(--text-secondary);">
                             💬 7,869 Comments (8.2%) | ⚪ 15,953 Blank Lines
-=======
-                        <div class="metric-value">95,322</div>
-                        <div class="metric-label">
-                            1125 Functions
-                        </div>
-                                                <div style="margin-top: 10px; font-size: 0.8rem; color: var(--text-secondary);">
-                            💬 7,831 Comments (8.2%) | ⚪ 15,871 Blank Lines
->>>>>>> 4b839ac7
                         </div>
                     </div>
                     
                     <div class="metric-card">
                         <h3>🤖 Automation Scripts</h3>
-<<<<<<< HEAD
                         <div class="metric-value">139</div>
-=======
-                        <div class="metric-value">138</div>
->>>>>>> 4b839ac7
                         <div class="metric-label">Number-based orchestration (0000-9999)</div>
                         <div style="margin-top: 10px; font-size: 0.8rem; color: var(--text-secondary);">
                             ⚡ 22 GitHub Workflows
@@ -1779,11 +1753,7 @@
                             </div>
                                                     <div style="padding: 10px; background: var(--bg-darker); border-radius: 6px; border-left: 3px solid var(--text-secondary);">
                                 <div style="font-size: 0.85rem; color: var(--text-secondary);">
-<<<<<<< HEAD
                                     ⚠️ No test results available. Run <code>./az 0402</code> to execute tests.
-=======
-                                    ⚠️ No test results available. Run <code>./automation-scripts/0402_Run-UnitTests.ps1</code> to execute tests.
->>>>>>> 4b839ac7
                                 </div>
                             </div>
                         </div>
@@ -1791,7 +1761,6 @@
 
                     <div class="metric-card">
                         <h3>🧪 Test Coverage</h3>
-<<<<<<< HEAD
                         <div class="metric-value">69%</div>
                         <div class="metric-label">
                             127 / 184 Files Have Tests
@@ -1803,19 +1772,6 @@
                         </div>
                                                 <div style="margin-top: 10px; font-size: 0.8rem; color: var(--text-secondary);">
                             ⚠️ 57 files without tests
-=======
-                        <div class="metric-value">69.4%</div>
-                        <div class="metric-label">
-                            127 / 183 Files Have Tests
-                        </div>
-                        <div class="progress-bar">
-                            <div class="progress-fill" style="width: 69.4%; background: var(--warning)">
-                                69.4%
-                            </div>
-                        </div>
-                                                <div style="margin-top: 10px; font-size: 0.8rem; color: var(--text-secondary);">
-                            ⚠️ 56 files without tests
->>>>>>> 4b839ac7
                         </div>
                     </div>
                     
@@ -1823,11 +1779,7 @@
                         <h3>📚 Documentation Coverage</h3>
                         <div class="metric-value">9.3%</div>
                         <div class="metric-label">
-<<<<<<< HEAD
                             105 / 1131 Functions Documented
-=======
-                            105 / 1125 Functions Documented
->>>>>>> 4b839ac7
                         </div>
                         <div class="progress-bar">
                             <div class="progress-fill" style="width: 9.3%; background: var(--error)">
@@ -1835,11 +1787,7 @@
                             </div>
                         </div>
                                                 <div style="margin-top: 10px; font-size: 0.8rem; color: var(--text-secondary);">
-<<<<<<< HEAD
                             ⚠️ 1021 functions without docs
-=======
-                            ⚠️ 1015 functions without docs
->>>>>>> 4b839ac7
                         </div>
                     </div>
                     
@@ -1861,29 +1809,17 @@
                     
                                         <div class="metric-card">
                         <h3>🌿 Git Repository</h3>
-<<<<<<< HEAD
                         <div class="metric-value" style="font-size: 1.8rem;">5</div>
                         <div class="metric-label">Total Commits</div>
                         <div style="margin-top: 10px; padding: 10px; background: var(--bg-darker); border-radius: 6px;">
                             <div style="font-size: 0.85rem; color: var(--text-secondary);">
                                 🔀 Branch: <span style="color: var(--primary-color); font-weight: 600;">copilot/add-interactive-elements-dashboard</span>
-=======
-                        <div class="metric-value" style="font-size: 1.8rem;">2</div>
-                        <div class="metric-label">Total Commits</div>
-                        <div style="margin-top: 10px; padding: 10px; background: var(--bg-darker); border-radius: 6px;">
-                            <div style="font-size: 0.85rem; color: var(--text-secondary);">
-                                🔀 Branch: <span style="color: var(--primary-color); font-weight: 600;">copilot/fix-code-quality-reporting</span>
->>>>>>> 4b839ac7
                             </div>
                             <div style="font-size: 0.85rem; color: var(--text-secondary); margin-top: 5px;">
                                 👥 2 Contributors
                             </div>
                             <div style="font-size: 0.75rem; color: var(--text-secondary); margin-top: 5px;">
-<<<<<<< HEAD
                                 Latest: 4aa6386 - feat: Enhanced dashboard with interactive features - dependencies, domains, config explorer, action buttons (10 minutes ago)
-=======
-                                Latest: 73685a1 - Initial plan (6 minutes ago)
->>>>>>> 4b839ac7
                             </div>
                         </div>
                     </div>
@@ -2214,17 +2150,10 @@
                     <div class="info-card">
                         <div class="info-card-header">📊 Repository Statistics</div>
                         <div class="info-card-body">
-<<<<<<< HEAD
                             <p><strong>Branch:</strong> <code>copilot/add-interactive-elements-dashboard</code></p>
                             <p><strong>Total Commits:</strong> 5</p>
                             <p><strong>Contributors:</strong> 2</p>
                             <p><strong>Automation Scripts:</strong> 139</p>
-=======
-                            <p><strong>Branch:</strong> <code>copilot/fix-code-quality-reporting</code></p>
-                            <p><strong>Total Commits:</strong> 2</p>
-                            <p><strong>Contributors:</strong> 2</p>
-                            <p><strong>Automation Scripts:</strong> 138</p>
->>>>>>> 4b839ac7
                             <p><strong>GitHub Workflows:</strong> 22</p>
                         </div>
                     </div>
@@ -2233,11 +2162,7 @@
                         <div class="info-card-header">📝 Latest Commit</div>
                         <div class="info-card-body">
                             <p style="color: var(--text-secondary); font-family: monospace; font-size: 0.9rem;">
-<<<<<<< HEAD
                                 4aa6386 - feat: Enhanced dashboard with interactive features - dependencies, domains, config explorer, action buttons (10 minutes ago)
-=======
-                                73685a1 - Initial plan (6 minutes ago)
->>>>>>> 4b839ac7
                             </p>
                         </div>
                     </div>
@@ -2250,7 +2175,6 @@
                     <div class="info-card-body">
                         <ul class="commit-list">
                             <li class='commit-item'>
-<<<<<<< HEAD
                                 <span class='commit-hash'>4aa6386</span>
                                 <span class='commit-message'>feat: Enhanced dashboard with interactive features - dependencies, domains, config explorer, action buttons</span>
                             </li>
@@ -2264,9 +2188,6 @@
                             </li>
                             <li class='commit-item'>
                                 <span class='commit-hash'>9d4771f</span>
-=======
-                                <span class='commit-hash'>73685a1</span>
->>>>>>> 4b839ac7
                                 <span class='commit-message'>Initial plan</span>
                             </li>
                             <li class='commit-item'>
@@ -2294,11 +2215,7 @@
                         <p><strong>Platform:</strong> Unix</p>
                         <p><strong>PowerShell:</strong> 7.4.13</p>
                         <p><strong>Environment:</strong> Development</p>
-<<<<<<< HEAD
                         <p><strong>Last Scan:</strong> 2025-11-04 19:05:29</p>
-=======
-                        <p><strong>Last Scan:</strong> 2025-11-04 18:45:20</p>
->>>>>>> 4b839ac7
                         <p><strong>Working Directory:</strong> <code>AitherZero</code></p>
                     </div>
                 </div>
@@ -2498,11 +2415,7 @@
                     </div>
                     <div class="metric-card">
                         <h3>🐛 Issues</h3>
-<<<<<<< HEAD
                         <div class="metric-value" style="font-size: 2rem;">248</div>
-=======
-                        <div class="metric-value" style="font-size: 2rem;">249</div>
->>>>>>> 4b839ac7
                         <div class="metric-label">Open Issues</div>
                     </div>
                     <div class="metric-card">
@@ -2537,11 +2450,7 @@
                     </div>
                     <div class="metric-card">
                         <h3>🕐 Last Run</h3>
-<<<<<<< HEAD
                         <div class="metric-value" style="font-size: 1.2rem;">skipped</div>
-=======
-                        <div class="metric-value" style="font-size: 1.2rem;">action_required</div>
->>>>>>> 4b839ac7
                         <div class="metric-label">Status</div>
                     </div>
                 </div>
@@ -2572,7 +2481,6 @@
                         <h3 style='margin: 0; font-size: 1.1rem; color: var(--text-primary);'>
                             <a href='https://github.com/wizzense/AitherZero/issues/2096' target='_blank' style='color: var(--primary-color); text-decoration: none;'>
                                 #2096: 🧪 Test Failure: Should execute in test mode
-<<<<<<< HEAD
                             </a>
                         </h3>
                     </div>
@@ -2587,8 +2495,6 @@
                         <h3 style='margin: 0; font-size: 1.1rem; color: var(--text-primary);'>
                             <a href='https://github.com/wizzense/AitherZero/issues/2093' target='_blank' style='color: var(--primary-color); text-decoration: none;'>
                                 #2093: 🧪 Test Failure: Should validate no hardcoded secrets in configuration files
-=======
->>>>>>> 4b839ac7
                             </a>
                         </h3>
                     </div>
@@ -2610,22 +2516,14 @@
                 <div class="info-card">
                     <div class="info-card-header">📊 Test Execution Trends</div>
                     <div class="info-card-content">
-<<<<<<< HEAD
                         <div style='padding: 8px; border-bottom: 1px solid var(--card-border);'><strong>2025-11-04</strong>: 0/318 passed (0%)</div><div style='padding: 8px; border-bottom: 1px solid var(--card-border);'><strong>2025-11-04</strong>: 0/318 passed (0%)</div><div style='padding: 8px; border-bottom: 1px solid var(--card-border);'><strong>2025-11-04</strong>: 0/318 passed (0%)</div><div style='padding: 8px; border-bottom: 1px solid var(--card-border);'><strong>2025-11-04</strong>: 5/307 passed (1.6%)</div><div style='padding: 8px; border-bottom: 1px solid var(--card-border);'><strong>2025-11-04</strong>: 5/307 passed (1.6%)</div>
-=======
-                        <div style='padding: 8px; border-bottom: 1px solid var(--card-border);'><strong>2025-11-04</strong>: 0/318 passed (0%)</div><div style='padding: 8px; border-bottom: 1px solid var(--card-border);'><strong>2025-11-04</strong>: 5/307 passed (1.6%)</div><div style='padding: 8px; border-bottom: 1px solid var(--card-border);'><strong>2025-11-04</strong>: 5/307 passed (1.6%)</div><div style='padding: 8px; border-bottom: 1px solid var(--card-border);'><strong>2025-11-04</strong>: 5/307 passed (1.6%)</div><div style='padding: 8px; border-bottom: 1px solid var(--card-border);'><strong>2025-11-04</strong>: 5/307 passed (1.6%)</div>
->>>>>>> 4b839ac7
                     </div>
                 </div>
                 
                 <div class="info-card" style="margin-top: 20px;">
                     <div class="info-card-header">📏 Lines of Code Growth</div>
                     <div class="info-card-content">
-<<<<<<< HEAD
                         <div style='padding: 8px; border-bottom: 1px solid var(--card-border);'><strong>2025-11-04</strong>: 95,943 LOC, 1131 functions</div><div style='padding: 8px; border-bottom: 1px solid var(--card-border);'><strong>2025-11-04</strong>: 95,529 LOC, 1125 functions</div><div style='padding: 8px; border-bottom: 1px solid var(--card-border);'><strong>2025-11-04</strong>: 95,322 LOC, 1125 functions</div><div style='padding: 8px; border-bottom: 1px solid var(--card-border);'><strong>2025-11-04</strong>: 94,267 LOC, 1115 functions</div><div style='padding: 8px; border-bottom: 1px solid var(--card-border);'><strong>2025-11-04</strong>: 94,246 LOC, 1115 functions</div>
-=======
-                        <div style='padding: 8px; border-bottom: 1px solid var(--card-border);'><strong>2025-11-04</strong>: 95,322 LOC, 1125 functions</div><div style='padding: 8px; border-bottom: 1px solid var(--card-border);'><strong>2025-11-04</strong>: 94,246 LOC, 1115 functions</div><div style='padding: 8px; border-bottom: 1px solid var(--card-border);'><strong>2025-11-04</strong>: 94,246 LOC, 1115 functions</div><div style='padding: 8px; border-bottom: 1px solid var(--card-border);'><strong>2025-11-04</strong>: 94,195 LOC, 1115 functions</div><div style='padding: 8px; border-bottom: 1px solid var(--card-border);'><strong>2025-11-04</strong>: 94,173 LOC, 1115 functions</div>
->>>>>>> 4b839ac7
                     </div>
                 </div>
                 
@@ -2678,11 +2576,7 @@
         </div>
 
         <div class="footer">
-<<<<<<< HEAD
             Generated by AitherZero Dashboard | 2025-11-04 19:05:29 |
-=======
-            Generated by AitherZero Dashboard | 2025-11-04 18:45:20 |
->>>>>>> 4b839ac7
             <a href="https://github.com/wizzense/AitherZero" target="_blank">View on GitHub</a>
         </div>
     </div>
