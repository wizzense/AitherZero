--- conflicted
+++ resolved
@@ -104,12 +104,9 @@
             # Step 3: Set up Git aliases for PatchManager integration
             Write-Step "Setting up Git aliases for PatchManager"
             try {
-<<<<<<< HEAD
-                # Set-PatchManagerAliases -Install  # Function not yet implemented
-=======
+
                 # TODO: Implement Set-PatchManagerAliases -Install to configure Git aliases for PatchManager integration.
 
->>>>>>> 0da9435a
                 Write-CustomLog "✓ Git aliases configuration skipped (not implemented)" -Level SUCCESS
             } catch {
                 Write-CustomLog "⚠ Git aliases setup failed: $($_.Exception.Message)" -Level WARN
