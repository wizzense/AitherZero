#Requires -Version 7.0

<#
.SYNOPSIS
    The ONLY entry point for all patch operations in the OpenTofu Lab Automation project.

.DESCRIPTION
    This is the single, unified function for creating patches. It replaces all the overlapping
    patch functions and provides consistent, predictable behavior.

    No emoji/Unicode output - follows project standards.

.PARAMETER PatchDescription
    Description of what the patch does

.PARAMETER PatchOperation
    Script block containing the changes to make

.PARAMETER TestCommands
    Optional array of commands to run for validation

.PARAMETER CreateIssue
    Create a GitHub issue to track this patch (default: true, use -CreateIssue:$false to disable)

.PARAMETER CreatePR
    Create a pull request for this patch (default: false, use -CreatePR to enable)

.PARAMETER CreateRelease
    Automatically create a release after PR is merged (for critical fixes and version updates)

.PARAMETER ReleaseType
    Type of release to create: patch (default), minor, or major

.PARAMETER TargetFork
    Target fork for pull request creation:
    - 'current' (default): Create PR in current repository
    - 'upstream': Create cross-fork PR to upstream (AitherZero → AitherLabs)
    - 'root': Create cross-fork PR to root repository (AitherLabs → Aitherium)

.PARAMETER Priority
    Priority level for issue tracking (Low, Medium, High, Critical)

.PARAMETER DryRun
    Preview what would be done without making changes

.PARAMETER Force
    Force operation even if working tree is not clean

.PARAMETER AutoConsolidate
    Automatically consolidate open PRs after creating this PR (default: false)

.PARAMETER ConsolidationStrategy
    Strategy for PR consolidation when AutoConsolidate is enabled:
    - 'Compatible' (default): Only combine PRs with no conflicts
    - 'RelatedFiles': Combine PRs that modify related file areas
    - 'SameAuthor': Combine PRs from the same author
    - 'ByPriority': Combine based on priority levels
    - 'All': Attempt to combine all possible PRs

.PARAMETER MaxPRsToConsolidate
    Maximum number of PRs to include in consolidation (default: 5)

.EXAMPLE
    Invoke-PatchWorkflow -PatchDescription "Fix module loading issue" -PatchOperation {
        # Your changes here
        $content = Get-Content "module.ps1"
        $content = $content -replace "old pattern", "new pattern"
        Set-Content "module.ps1" -Value $content
    }
    # Creates issue by default, applies changes, commits to new branch

.EXAMPLE
    Invoke-PatchWorkflow -PatchDescription "Update configuration" -CreatePR -Priority "High" -TestCommands @("Test-Config")
    # Creates issue AND PR, includes testing

.EXAMPLE
    Invoke-PatchWorkflow -PatchDescription "Quick local fix" -CreateIssue:$false -PatchOperation {
        # Quick local change
    }
    # No issue created, just branch + commit

.EXAMPLE
    Invoke-PatchWorkflow -PatchDescription "Promote feature to public staging" -CreatePR -TargetFork "upstream" -PatchOperation {
        # Feature ready for public release
        Update-PublicFeature
    }
    # Creates cross-fork PR from AitherZero to AitherLabs

.EXAMPLE
    Invoke-PatchWorkflow -PatchDescription "CRITICAL SECURITY FIX: Patch authentication vulnerability" -CreatePR -CreateRelease -Priority "Critical" -ReleaseType "patch"
    # Creates issue, PR, and immediately triggers a patch release due to Critical priority

.EXAMPLE
    Invoke-PatchWorkflow -PatchDescription "VERSION UPDATE: Bump to v2.0.0 for new features" -CreatePR -CreateRelease -ReleaseType "major"
    # Detects version keywords and creates major release

.EXAMPLE
    Invoke-PatchWorkflow -PatchDescription "Add enterprise feature" -CreatePR -TargetFork "root" -Priority "High" -PatchOperation {
        # Enterprise-specific enhancement
        Add-EnterpriseFeature
    }
    # Creates cross-fork PR from AitherLabs to Aitherium

.EXAMPLE
    Invoke-PatchWorkflow -PatchDescription "Multiple bug fixes" -CreatePR -AutoConsolidate -ConsolidationStrategy "Compatible" -PatchOperation {
        # Apply multiple related fixes
        Fix-ModuleLoadingBug
        Fix-ConfigurationIssue
    }
    # Creates PR and automatically consolidates with other compatible open PRs

.EXAMPLE
    Invoke-PatchWorkflow -PatchDescription "Author's fixes" -CreatePR -AutoConsolidate -ConsolidationStrategy "SameAuthor" -MaxPRsToConsolidate 3 -PatchOperation {
        # Another fix from same author
        Fix-AdditionalIssue
    }
    # Creates PR and consolidates up to 3 PRs from the same author

.NOTES
    This function replaces:
    - Invoke-GitControlledPatch
    - Invoke-EnhancedPatchManager
    - Invoke-SimplifiedPatchWorkflow
    - And 10+ other overlapping functions
#>

function Invoke-PatchWorkflow {
<<<<<<< HEAD
    [CmdletBinding()]
=======
    [CmdletBinding(SupportsShouldProcess = $true)]
>>>>>>> d76dde06
    param(
        [Parameter(Mandatory = $true)]
        [ValidateNotNullOrEmpty()]
        [string]$PatchDescription,

        [Parameter(Mandatory = $false)]
        [scriptblock]$PatchOperation,

        [Parameter(Mandatory = $false)]
        [string[]]$TestCommands = @(),

        [Parameter(Mandatory = $false)]
        [bool]$CreateIssue = $true,
<<<<<<< HEAD

=======
        
>>>>>>> d76dde06
        [Parameter(Mandatory = $false)]
        [switch]$CreatePR,
        
        [Parameter(Mandatory = $false)]
        [switch]$CreateRelease,

        [Parameter(Mandatory = $false)]
        [ValidateSet("patch", "minor", "major")]
        [string]$ReleaseType = "patch",

        [Parameter(Mandatory = $false)]
        [ValidateSet("current", "upstream", "root")]
        [string]$TargetFork = "current",

        [Parameter(Mandatory = $false)]
        [ValidateSet("Low", "Medium", "High", "Critical")]
        [string]$Priority = "Medium",

        [Parameter(Mandatory = $false)]
        [switch]$DryRun,

        [Parameter(Mandatory = $false)]
        [switch]$Force,

        [Parameter(Mandatory = $false)]
        [switch]$AutoConsolidate,

        [Parameter(Mandatory = $false)]
        [ValidateSet("Compatible", "RelatedFiles", "SameAuthor", "ByPriority", "All")]
        [string]$ConsolidationStrategy = "Compatible",

        [Parameter(Mandatory = $false)]
<<<<<<< HEAD
        [int]$MaxPRsToConsolidate = 5,

        [Parameter(Mandatory = $false)]
        [switch]$AutoMerge,

        [Parameter(Mandatory = $false)]
        [ValidateSet("Squash", "Merge", "Rebase")]
        [string]$MergeMethod = "Squash",

        [Parameter(Mandatory = $false)]
        [int]$AutoMergeDelayMinutes = 5,

        [Parameter(Mandatory = $false)]
        [string[]]$RequiredChecks = @("ci-cd")
=======
        [int]$MaxPRsToConsolidate = 5
>>>>>>> d76dde06
    )

    begin {
        # Import required modules
        if (-not (Get-Module -Name Logging -ListAvailable)) {
            Import-Module (Join-Path $PSScriptRoot "../../../Logging") -Force -ErrorAction SilentlyContinue
        }

        function Write-PatchLog {
            param($Message, $Level = "INFO")
            if (Get-Command Write-CustomLog -ErrorAction SilentlyContinue) {
                Write-CustomLog -Message $Message -Level $Level
            } else {
                Write-Host "[$Level] $Message"
            }
        }

        Write-PatchLog "Starting patch workflow: $PatchDescription" -Level "INFO"

        if ($DryRun) {
            Write-PatchLog "DRY RUN MODE: No actual changes will be made" -Level "WARN"
        }
    }

    process {
        try {
            # Initialize test capture variables
            $testOutput = @()
            $testErrors = @()
            $testContext = @{}

            # Step 1: Handle existing changes (auto-commit or stash)
            $gitStatus = git status --porcelain 2>&1
            $hasUncommittedChanges = $gitStatus -and ($gitStatus | Where-Object { $_ -match '\S' })

            if ($hasUncommittedChanges) {
                # CRITICAL FIX: Check for merge conflict markers before auto-committing
                Write-PatchLog "Checking for merge conflict markers before auto-commit..." -Level "INFO"
                $conflictMarkers = git grep -l "^<<<<<<< HEAD" 2>$null
                if ($conflictMarkers) {
                    $errorMsg = "MERGE CONFLICTS DETECTED! Cannot auto-commit files with unresolved conflict markers:`n" +
                               ($conflictMarkers -join "`n") +
                               "`n`nPlease resolve conflicts manually first, then run the patch workflow again."
                    Write-PatchLog $errorMsg -Level "ERROR"
                    throw $errorMsg
                }

                Write-PatchLog "Working tree has uncommitted changes. Auto-committing them first..." -Level "INFO"

                if (-not $DryRun) {
                    # Sanitize files before committing existing changes
                    try {
                        $changedFiles = git diff --name-only HEAD 2>&1 | Where-Object { $_ -and $_.Trim() }
                        if ($changedFiles) {
                            $sanitizeResult = Invoke-UnicodeSanitizer -FilePaths $changedFiles -ProjectRoot (Get-Location).Path
                            if ($sanitizeResult.FilesModified -gt 0) {
                                Write-PatchLog "Sanitized $($sanitizeResult.FilesModified) files before committing" -Level "INFO"
                            }
                        }
                    } catch {
                        Write-PatchLog "Warning: Unicode sanitization failed: $($_.Exception.Message)" -Level "WARN"
                    }

                    git add . 2>&1 | Out-Null
                    git commit -m "Auto-commit: Changes before patch workflow for '$PatchDescription'" 2>&1 | Out-Null

                    if ($LASTEXITCODE -ne 0) {
                        Write-PatchLog "Warning: Auto-commit may have had issues" -Level "WARN"
                    } else {
                        Write-PatchLog "Successfully auto-committed existing changes" -Level "SUCCESS"
                    }
                } else {
                    Write-PatchLog "DRY RUN: Would auto-commit existing changes" -Level "INFO"
                }
            } else {
                Write-PatchLog "Working tree is clean - proceeding with patch workflow" -Level "INFO"
            }

            # Step 2: Create patch branch
            $timestamp = Get-Date -Format "yyyyMMdd-HHmmss"
            $safeName = $PatchDescription -replace '[^a-zA-Z0-9\-_]', '-' -replace '-+', '-'
            $branchName = "patch/$timestamp-$safeName"

            Write-PatchLog "Creating branch: $branchName" -Level "INFO"

            if (-not $DryRun) {
                git checkout -b $branchName 2>&1 | Out-Null
                if ($LASTEXITCODE -ne 0) {
                    throw "Failed to create branch $branchName"
                }
            }

            # Step 3: Run test commands with enhanced output capture FIRST (before issue creation)
            if ($TestCommands.Count -gt 0) {
                Write-PatchLog "Running $($TestCommands.Count) test command(s) with output capture..." -Level "INFO"

                foreach ($cmd in $TestCommands) {
                    Write-PatchLog "Running test: $cmd" -Level "INFO"

                    if (-not $DryRun) {
                        try {
                            # Capture both stdout and stderr
                            $output = Invoke-Expression $cmd 2>&1

                            # Separate output and errors
                            $cmdOutput = @()
                            $cmdErrors = @()

                            foreach ($line in $output) {
                                if ($line -is [System.Management.Automation.ErrorRecord]) {
                                    $cmdErrors += $line.ToString()
                                    $testErrors += $line.ToString()
                                } else {
                                    $cmdOutput += $line.ToString()
                                    $testOutput += $line.ToString()
                                }
                            }

                            # Check exit code
                            if ($LASTEXITCODE -ne 0) {
                                $errorMsg = "Test command failed with exit code $LASTEXITCODE : $cmd"
                                Write-PatchLog $errorMsg -Level "WARN"
                                $testErrors += $errorMsg
                            }

                            # Store test context
                            $testContext[$cmd] = @{
                                ExitCode = $LASTEXITCODE
                                OutputLines = $cmdOutput.Count
                                ErrorLines = $cmdErrors.Count
                                ExecutionTime = Get-Date
                            }

                        } catch {
                            $errorMsg = "Test command failed: $cmd - $($_.Exception.Message)"
                            Write-PatchLog $errorMsg -Level "WARN"
                            $testErrors += $errorMsg
                            $testErrors += $_.Exception.Message

                            $testContext[$cmd] = @{
                                ExitCode = -1
                                OutputLines = 0
                                ErrorLines = 1
                                ExecutionTime = Get-Date
                                Exception = $_.Exception.Message
                            }
                        }
                    } else {
                        Write-PatchLog "DRY RUN: Would run test command: $cmd" -Level "INFO"
                    }
                }

                # Log test summary
                Write-PatchLog "Test execution complete. Output lines: $($testOutput.Count), Error lines: $($testErrors.Count)" -Level "INFO"
            }            # Step 4: Create tracking issue with enhanced context (NOW with test data available)
            $issueResult = $null
            if ($CreateIssue) {
                # Determine target repository for issue creation based on PR target
                $repoInfo = Get-GitRepositoryInfo
                $issueTargetRepo = $repoInfo.GitHubRepo  # Default to current repo

                if ($CreatePR -and $TargetFork -ne "current") {
                    # If creating a cross-fork PR, create the issue in the target repository
                    $targetForkInfo = $repoInfo.ForkChain | Where-Object { $_.Name -eq $TargetFork }
                    if ($targetForkInfo) {
                        $issueTargetRepo = $targetForkInfo.GitHubRepo
                        Write-PatchLog "Creating issue in target repository: $issueTargetRepo (for cross-fork PR)" -Level "INFO"
                    }
                } else {
                    Write-PatchLog "Creating issue in current repository: $issueTargetRepo" -Level "INFO"
                }

                Write-PatchLog "Creating tracking issue with intelligent analysis (with test data from previous step)..." -Level "INFO"

                if (-not $DryRun) {
                    $issueParams = @{
                        Description = $PatchDescription
                        Priority = $Priority
                        TargetRepository = $issueTargetRepo
                    }

                    # Include test data if available for intelligent analysis
                    if ($testOutput.Count -gt 0 -or $testErrors.Count -gt 0) {
                        $issueParams.TestOutput = $testOutput
                        $issueParams.ErrorDetails = $testErrors
                        $issueParams.TestType = "PatchWorkflow"
                        $issueParams.TestContext = $testContext
                        Write-PatchLog "Including test analysis data: $($testOutput.Count) output lines, $($testErrors.Count) error lines" -Level "INFO"
                    } else {
                        Write-PatchLog "No test data captured for analysis" -Level "INFO"
                    }

                    $issueResult = New-PatchIssue @issueParams
                    if ($issueResult.Success) {
                        Write-PatchLog "Issue created: $($issueResult.IssueUrl)" -Level "SUCCESS"
                    } else {
                        Write-PatchLog "Issue creation failed: $($issueResult.Message)" -Level "WARN"
                    }
                } else {
                    Write-PatchLog "DRY RUN: Would create GitHub issue with test analysis in $issueTargetRepo" -Level "INFO"
                }
            } else {
                Write-PatchLog "Skipping issue creation (disabled by -CreateIssue:`$false)" -Level "INFO"
            }

            # Step 5: Apply patch operation
            if ($PatchOperation) {
                Write-PatchLog "Applying patch operation..." -Level "INFO"

                if (-not $DryRun) {
                    & $PatchOperation
                } else {
                    Write-PatchLog "DRY RUN: Would execute patch operation" -Level "INFO"
                }
            }

            # Step 6: Sanitize files and commit patch changes
            if (-not $DryRun) {
                $gitStatus = git status --porcelain 2>&1
                if ($gitStatus -and ($gitStatus | Where-Object { $_ -match '\S' })) {
                    # CRITICAL FIX: Check for merge conflict markers before committing patch changes
                    Write-PatchLog "Checking for merge conflict markers before patch commit..." -Level "INFO"
                    $conflictMarkers = git grep -l "^<<<<<<< HEAD" 2>$null
                    if ($conflictMarkers) {
                        $errorMsg = "MERGE CONFLICTS DETECTED! Cannot commit patch changes with unresolved conflict markers:`n" +
                                   ($conflictMarkers -join "`n") +
                                   "`n`nPlease resolve conflicts manually first, then run the patch workflow again."
                        Write-PatchLog $errorMsg -Level "ERROR"
                        throw $errorMsg
                    }

                    # First, sanitize all changed files of Unicode/emoji
                    Write-PatchLog "Sanitizing files before commit..." -Level "INFO"
                    try {
                        $changedFiles = git diff --name-only HEAD 2>&1 | Where-Object { $_ -and $_.Trim() }
                        if ($changedFiles) {
                            $sanitizeResult = Invoke-UnicodeSanitizer -FilePaths $changedFiles -ProjectRoot (Get-Location).Path
                            if ($sanitizeResult.FilesModified -gt 0) {
                                Write-PatchLog "Sanitized $($sanitizeResult.FilesModified) files, removed $($sanitizeResult.CharactersRemoved) problematic characters" -Level "INFO"
                            }
                        }
                    } catch {
                        Write-PatchLog "Warning: Unicode sanitization failed: $($_.Exception.Message)" -Level "WARN"
                    }

                    Write-PatchLog "Committing changes..." -Level "INFO"
                    git add . 2>&1 | Out-Null
                    git commit -m "PatchManager: $PatchDescription" 2>&1 | Out-Null

                    if ($LASTEXITCODE -ne 0) {
                        Write-PatchLog "Warning: Git commit may have had issues" -Level "WARN"
                    }
                } else {
                    Write-PatchLog "No changes to commit" -Level "INFO"
                }
            } else {
                Write-PatchLog "DRY RUN: Would sanitize files and commit changes" -Level "INFO"
            }            # Step 7: Create PR if requested
            if ($CreatePR) {
                if (-not $DryRun) {
                    Write-PatchLog "Creating pull request..." -Level "INFO"
                    $prParams = @{
                        Description = $PatchDescription
                        BranchName = $branchName
                    }

                    if ($issueResult -and $issueResult.Success) {
                        $prParams.IssueNumber = $issueResult.IssueNumber
                    }

                    # Use cross-fork PR if target is not current repository
                    if ($TargetFork -ne "current") {
                        $prParams.TargetFork = $TargetFork
                        $prResult = New-CrossForkPR @prParams
                        if ($prResult.Success) {
                            Write-PatchLog "Cross-fork pull request created successfully!" -Level "SUCCESS"
                            Write-PatchLog "  Source: $($prResult.Source)" -Level "SUCCESS"
                            Write-PatchLog "  Target: $($prResult.Target)" -Level "SUCCESS"
                            Write-PatchLog "  URL: $($prResult.PullRequestUrl)" -Level "SUCCESS"
                        } else {
                            Write-PatchLog "Cross-fork PR creation failed: $($prResult.Message)" -Level "ERROR"
                            throw "Failed to create cross-fork pull request: $($prResult.Message)"
                        }
                    } else {
                        # Standard PR within current repository
                        $prResult = New-PatchPR @prParams
                        if ($prResult.Success) {
                            Write-PatchLog "Pull request created: $($prResult.PullRequestUrl)" -Level "SUCCESS"
                        } else {
                            Write-PatchLog "PR creation failed: $($prResult.Message)" -Level "ERROR"
                            throw "Failed to create pull request: $($prResult.Message)"
                        }
                    }

                    # Step 7a: Enable Auto-Merge if requested
                    if ($AutoMerge -and $prResult.Success -and $prResult.PullRequestNumber) {
                        Write-PatchLog "Enabling auto-merge for PR #$($prResult.PullRequestNumber)..." -Level "INFO"
                        try {
                            $autoMergeResult = Enable-AutoMerge -PRNumber $prResult.PullRequestNumber -MergeMethod $MergeMethod -DelayMinutes $AutoMergeDelayMinutes -RequiredChecks $RequiredChecks
                            if ($autoMergeResult.Success) {
                                Write-PatchLog "Auto-merge enabled successfully!" -Level "SUCCESS"
                                Write-PatchLog "  Method: $MergeMethod" -Level "INFO"
                                Write-PatchLog "  Delay: $AutoMergeDelayMinutes minutes" -Level "INFO"
                                Write-PatchLog "  Required checks: $($RequiredChecks -join ', ')" -Level "INFO"
                            } else {
                                Write-PatchLog "Auto-merge setup failed: $($autoMergeResult.Message)" -Level "WARN"
                            }
                        } catch {
                            Write-PatchLog "Auto-merge configuration failed: $($_.Exception.Message)" -Level "WARN"
                        }
                    }
                } else {
                    # DRY RUN: Show what would be created
                    if ($TargetFork -ne "current") {
                        Write-PatchLog "DRY RUN: Would create cross-fork pull request to $TargetFork repository" -Level "INFO"
                        $repoInfo = Get-GitRepositoryInfo
                        $targetRepo = ($repoInfo.ForkChain | Where-Object { $_.Name -eq $TargetFork }).GitHubRepo
                        Write-PatchLog "  Source: $($repoInfo.GitHubRepo)" -Level "INFO"
                        Write-PatchLog "  Target: $targetRepo" -Level "INFO"
                        Write-PatchLog "  Branch: $branchName" -Level "INFO"
                    } else {
                        Write-PatchLog "DRY RUN: Would create pull request within current repository" -Level "INFO"
                        $repoInfo = Get-GitRepositoryInfo
                        Write-PatchLog "  Repository: $($repoInfo.GitHubRepo)" -Level "INFO"
                        Write-PatchLog "  Branch: $branchName" -Level "INFO"
                    }
                }
            }

            # Step 8: Auto-consolidate PRs if requested
            if ($AutoConsolidate -and $CreatePR -and -not $DryRun) {
                Write-PatchLog "Auto-consolidation requested, analyzing open PRs..." -Level "INFO"
                try {
                    $consolidationResult = Invoke-PRConsolidation -ConsolidationStrategy $ConsolidationStrategy -MaxPRsToConsolidate $MaxPRsToConsolidate
                    if ($consolidationResult.Success) {
                        Write-PatchLog "PR consolidation completed successfully" -Level "SUCCESS"
                        Write-PatchLog "  PRs consolidated: $($consolidationResult.PRsConsolidated)" -Level "INFO"
<<<<<<< HEAD
                        Write-PatchLog "  Final PR: $($consolidationResult.ConsolidatedPRUrl)" -Level "INFO"
=======
                        Write-PatchLog "  Final PR: $($consolidationResult.ConsolidatedPR)" -Level "INFO"
>>>>>>> d76dde06
                    } else {
                        Write-PatchLog "PR consolidation skipped: $($consolidationResult.Message)" -Level "WARN"
                    }
                } catch {
                    Write-PatchLog "PR consolidation failed: $($_.Exception.Message)" -Level "WARN"
                    Write-PatchLog "Continuing with individual PR..." -Level "INFO"
                }
            } elseif ($AutoConsolidate -and $DryRun) {
                Write-PatchLog "DRY RUN: Would attempt PR consolidation with strategy: $ConsolidationStrategy" -Level "INFO"
<<<<<<< HEAD
=======
                
            # Step 9: Create release if requested (intelligent release automation)
            if ($CreateRelease) {
                Write-PatchLog "Creating intelligent release..." -Level "INFO"
                
                if (-not $DryRun) {
                    # Determine if this should trigger an immediate release or wait for PR merge
                    $shouldCreateImmediateRelease = $false
                    $releaseReason = ""
                    
                    # Check for critical fixes that need immediate release
                    if ($Priority -eq "Critical") {
                        $shouldCreateImmediateRelease = $true
                        $releaseReason = "Critical priority fix requires immediate release"
                    }
                    
                    # Check for version-related changes that indicate a release
                    $versionFiles = @("*.psd1", "package.json", "version.txt", "**/version.json")
                    $changedFiles = git diff --name-only HEAD~1 HEAD 2>&1 | Where-Object { $_ -and $_.Trim() }
                    
                    foreach ($file in $changedFiles) {
                        foreach ($pattern in $versionFiles) {
                            if ($file -like $pattern) {
                                $shouldCreateImmediateRelease = $true
                                $releaseReason = "Version file changes detected: $file"
                                break
                            }
                        }
                        if ($shouldCreateImmediateRelease) { break }
                    }
                    
                    # Check for release-triggering keywords in description
                    $releaseKeywords = @("RELEASE", "VERSION", "HOTFIX", "CRITICAL", "SECURITY", "BREAKING")
                    foreach ($keyword in $releaseKeywords) {
                        if ($PatchDescription.ToUpper() -match $keyword) {
                            $shouldCreateImmediateRelease = $true
                            $releaseReason = "Release keyword detected: $keyword"
                            break
                        }
                    }
                    
                    if ($shouldCreateImmediateRelease) {
                        Write-PatchLog "Triggering immediate release: $releaseReason" -Level "INFO"
                        
                        try {
                            # Switch to main and pull latest (in case PR was already merged)
                            git checkout main 2>&1 | Out-Null
                            git pull origin main 2>&1 | Out-Null
                            
                            # Use Quick-Release script for automated release creation
                            $releaseScript = Join-Path $PSScriptRoot "Quick-Release.ps1"
                            if (Test-Path $releaseScript) {
                                Write-PatchLog "Using Quick-Release script for $ReleaseType release..." -Level "INFO"
                                
                                # Execute release with appropriate type
                                $releaseArgs = @("-Type", $ReleaseType)
                                if ($DryRun) {
                                    $releaseArgs += "-NoPush"  # Don't actually push in dry run
                                }
                                
                                $releaseResult = & $releaseScript @releaseArgs
                                
                                if ($LASTEXITCODE -eq 0) {
                                    Write-PatchLog "Release created successfully!" -Level "SUCCESS"
                                    
                                    # Get the created release info
                                    $latestTag = git describe --tags --abbrev=0 2>&1
                                    if ($latestTag) {
                                        Write-PatchLog "New release: $latestTag" -Level "SUCCESS"
                                        
                                        # Trigger GitHub Actions for build and deployment
                                        Write-PatchLog "Triggering GitHub Actions for release build..." -Level "INFO"
                                        
                                        try {
                                            # Trigger the release workflow
                                            $workflowTrigger = gh workflow run "build-release.yml" --ref $latestTag 2>&1
                                            if ($LASTEXITCODE -eq 0) {
                                                Write-PatchLog "GitHub Actions release workflow triggered successfully" -Level "SUCCESS"
                                            } else {
                                                Write-PatchLog "Warning: Failed to trigger GitHub Actions workflow: $workflowTrigger" -Level "WARN"
                                            }
                                        } catch {
                                            Write-PatchLog "Warning: Could not trigger GitHub Actions: $($_.Exception.Message)" -Level "WARN"
                                        }
                                    }
                                } else {
                                    Write-PatchLog "Release creation failed with exit code: $LASTEXITCODE" -Level "WARN"
                                    Write-PatchLog "Release output: $releaseResult" -Level "WARN"
                                }
                            } else {
                                # Fallback: Use git tag and gh release create
                                Write-PatchLog "Quick-Release script not found, using fallback release method..." -Level "WARN"
                                
                                # Get current version and increment
                                $currentTag = git describe --tags --abbrev=0 2>&1
                                if ($currentTag -and $currentTag -match '^v?(\d+)\.(\d+)\.(\d+)') {
                                    $major = [int]$matches[1]
                                    $minor = [int]$matches[2]
                                    $patch = [int]$matches[3]
                                    
                                    switch ($ReleaseType) {
                                        "major" { $major++; $minor = 0; $patch = 0 }
                                        "minor" { $minor++; $patch = 0 }
                                        default { $patch++ }
                                    }
                                    
                                    $newVersion = "v$major.$minor.$patch"
                                    
                                    # Create tag and release
                                    git tag $newVersion 2>&1 | Out-Null
                                    git push origin $newVersion 2>&1 | Out-Null
                                    
                                    # Create GitHub release
                                    $releaseBody = "Automated release created by PatchManager`n`n$PatchDescription"
                                    gh release create $newVersion --title $newVersion --notes $releaseBody 2>&1 | Out-Null
                                    
                                    if ($LASTEXITCODE -eq 0) {
                                        Write-PatchLog "Fallback release created: $newVersion" -Level "SUCCESS"
                                    } else {
                                        Write-PatchLog "Fallback release creation failed" -Level "WARN"
                                    }
                                } else {
                                    Write-PatchLog "Could not determine current version for release" -Level "WARN"
                                }
                            }
                        } catch {
                            Write-PatchLog "Release creation failed: $($_.Exception.Message)" -Level "ERROR"
                            # Don't fail the entire workflow for release issues
                        }
                        
                        # Switch back to the patch branch if it still exists
                        git show-ref --verify --quiet "refs/heads/$branchName" 2>&1 | Out-Null
                        if ($LASTEXITCODE -eq 0) {
                            git checkout $branchName 2>&1 | Out-Null
                        }
                    } else {
                        Write-PatchLog "Release creation scheduled for after PR merge (no immediate triggers found)" -Level "INFO"
                        Write-PatchLog "To force immediate release, use -Priority Critical or include release keywords" -Level "INFO"
                    }
                } else {
                    Write-PatchLog "DRY RUN: Would analyze patch for release triggers and potentially create $ReleaseType release" -Level "INFO"
                    Write-PatchLog "DRY RUN: Would check for: Critical priority, version file changes, release keywords" -Level "INFO"
                }
>>>>>>> d76dde06
            }

            # Success
            Write-PatchLog "Patch workflow completed successfully" -Level "SUCCESS"

            return @{
                Success = $true
                BranchName = $branchName
                DryRun = $DryRun.IsPresent
                Message = "Patch workflow completed successfully"
                IssueNumber = if ($issueResult) { $issueResult.IssueNumber } else { $null }
                IssueUrl = if ($issueResult) { $issueResult.IssueUrl } else { $null }
                PullRequestUrl = if ($prResult) { $prResult.PullRequestUrl } else { $null }
            }

        } catch {
            $errorMessage = "Patch workflow failed: $($_.Exception.Message)"
            Write-PatchLog $errorMessage -Level "ERROR"

            # Cleanup on failure
            if (-not $DryRun -and $branchName) {
                try {
                    Write-PatchLog "Cleaning up failed patch branch..." -Level "INFO"
                    git checkout main 2>&1 | Out-Null
                    git branch -D $branchName 2>&1 | Out-Null
                } catch {
                    Write-PatchLog "Cleanup failed: $($_.Exception.Message)" -Level "WARN"
                }
            }

            return @{
                Success = $false
                Message = $errorMessage
                BranchName = $branchName
                DryRun = $DryRun.IsPresent
            }
        }
    }
}

Export-ModuleMember -Function Invoke-PatchWorkflow<|MERGE_RESOLUTION|>--- conflicted
+++ resolved
@@ -125,11 +125,8 @@
 #>
 
 function Invoke-PatchWorkflow {
-<<<<<<< HEAD
-    [CmdletBinding()]
-=======
     [CmdletBinding(SupportsShouldProcess = $true)]
->>>>>>> d76dde06
+
     param(
         [Parameter(Mandatory = $true)]
         [ValidateNotNullOrEmpty()]
@@ -143,11 +140,6 @@
 
         [Parameter(Mandatory = $false)]
         [bool]$CreateIssue = $true,
-<<<<<<< HEAD
-
-=======
-        
->>>>>>> d76dde06
         [Parameter(Mandatory = $false)]
         [switch]$CreatePR,
         
@@ -180,7 +172,6 @@
         [string]$ConsolidationStrategy = "Compatible",
 
         [Parameter(Mandatory = $false)]
-<<<<<<< HEAD
         [int]$MaxPRsToConsolidate = 5,
 
         [Parameter(Mandatory = $false)]
@@ -195,9 +186,7 @@
 
         [Parameter(Mandatory = $false)]
         [string[]]$RequiredChecks = @("ci-cd")
-=======
-        [int]$MaxPRsToConsolidate = 5
->>>>>>> d76dde06
+
     )
 
     begin {
@@ -535,11 +524,9 @@
                     if ($consolidationResult.Success) {
                         Write-PatchLog "PR consolidation completed successfully" -Level "SUCCESS"
                         Write-PatchLog "  PRs consolidated: $($consolidationResult.PRsConsolidated)" -Level "INFO"
-<<<<<<< HEAD
-                        Write-PatchLog "  Final PR: $($consolidationResult.ConsolidatedPRUrl)" -Level "INFO"
-=======
+
                         Write-PatchLog "  Final PR: $($consolidationResult.ConsolidatedPR)" -Level "INFO"
->>>>>>> d76dde06
+
                     } else {
                         Write-PatchLog "PR consolidation skipped: $($consolidationResult.Message)" -Level "WARN"
                     }
@@ -549,8 +536,6 @@
                 }
             } elseif ($AutoConsolidate -and $DryRun) {
                 Write-PatchLog "DRY RUN: Would attempt PR consolidation with strategy: $ConsolidationStrategy" -Level "INFO"
-<<<<<<< HEAD
-=======
                 
             # Step 9: Create release if requested (intelligent release automation)
             if ($CreateRelease) {
@@ -694,7 +679,6 @@
                     Write-PatchLog "DRY RUN: Would analyze patch for release triggers and potentially create $ReleaseType release" -Level "INFO"
                     Write-PatchLog "DRY RUN: Would check for: Critical priority, version file changes, release keywords" -Level "INFO"
                 }
->>>>>>> d76dde06
             }
 
             # Success
