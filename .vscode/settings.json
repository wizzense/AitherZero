--- conflicted
+++ resolved
@@ -54,7 +54,6 @@
     "powershell": true
   },
   "github.copilot.editor.enableAutoCompletions": true,
-<<<<<<< HEAD
   "github.copilot.chat.mcp.enabled": true,
   "github.copilot.chat.mcp.servers": {
     "aitherzero": {
@@ -113,9 +112,6 @@
       }
     }
   },
-=======
-
->>>>>>> ae1e94c4
   // Terminal settings
   "terminal.integrated.defaultProfile.windows": "PowerShell",
   "terminal.integrated.defaultProfile.linux": "pwsh",
