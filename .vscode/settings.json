--- conflicted
+++ resolved
@@ -2,11 +2,9 @@
   "terminal.integrated.env.osx": {
     "AITHERZERO_ROOT": "${workspaceFolder}"
   },
-<<<<<<< HEAD
   "terminal.integrated.profiles.linux": {
     "PowerShell": {
       "path": "pwsh",
-=======
   "terminal.integrated.defaultProfile.windows": "PowerShell",
   "powershell.startAutomatically": false,
   "terminal.integrated.env.linux": {
@@ -17,7 +15,6 @@
   },
   "terminal.integrated.profiles.windows": {
     "PowerShell": {
->>>>>>> be6d166f
       "args": [
         "-NoExit",
         "-Command",
