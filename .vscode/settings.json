{
  "editor.formatOnSave": true,
  "editor.tabSize": 4,
  "editor.insertSpaces": true,
  "files.eol": "\n",
  "files.trimTrailingWhitespace": true,
  "files.insertFinalNewline": true,
  "files.exclude": {
    "**/.git": true,
    "**/node_modules": true,
    "**/*.log": true,
    "**/logs": true,
    "**/testResults.xml": true
  },
  "powershell.powerShellDefaultVersion": "PowerShell",
  "powershell.integratedConsole.showOnStartup": false,
  "powershell.codeFormatting.preset": "OTBS",
  "powershell.scriptAnalysis.enable": true,
  "powershell.scriptAnalysis.settingsPath": "PSScriptAnalyzerSettings.psd1",
  "[powershell]": {
    "editor.tabSize": 4,
    "editor.insertSpaces": true,
    "editor.formatOnSave": true,
    "editor.defaultFormatter": "ms-vscode.powershell"
  },
  "[yaml]": {
    "editor.tabSize": 2,
    "editor.insertSpaces": true,
    "editor.autoIndent": "advanced"
  },
  "[json]": {
    "editor.tabSize": 2,
    "editor.insertSpaces": true
  },
  "[markdown]": {
    "editor.wordWrap": "on",
    "editor.quickSuggestions": {
      "comments": "off",
      "strings": "off",
      "other": "off"
    }
  },
  "github.copilot.enable": {
    "*": true,
    "yaml": true,
    "plaintext": false,
    "markdown": true,
    "powershell": true
  },
  "github.copilot.editor.enableAutoCompletions": true,
<<<<<<< HEAD
=======
  "github.copilot.chat.mcp.enabled": true,
  "github.copilot.chat.mcp.configFile": "${workspaceFolder}/.vscode/mcp-servers.json",

  // Terminal settings
>>>>>>> 658096a3
  "terminal.integrated.defaultProfile.windows": "PowerShell",
  "terminal.integrated.defaultProfile.linux": "pwsh",
  "terminal.integrated.profiles.windows": {
    "PowerShell": {
      "source": "PowerShell",
      "icon": "terminal-powershell"
    },
    "AitherZero": {
      "path": "pwsh.exe",
      "args": [
        "-NoExit",
        "-NoLogo",
        "-Command",
        "if (Test-Path ./.azprofile.ps1) { . ./.azprofile.ps1 }"
      ],
      "icon": "terminal-powershell"
    }
  },
  "terminal.integrated.profiles.linux": {
    "pwsh": {
      "path": "pwsh",
      "icon": "terminal-powershell"
    },
    "AitherZero": {
      "path": "pwsh",
      "args": [
        "-NoExit",
        "-NoLogo",
        "-Command",
        "if (Test-Path ./.azprofile.ps1) { . ./.azprofile.ps1 }"
      ],
      "icon": "terminal-powershell"
    }
  },
  "git.enableSmartCommit": true,
  "git.confirmSync": false,
  "git.autofetch": true,
  "search.exclude": {
    "**/node_modules": true,
    "**/logs": true,
    "**/*.log": true,
    "**/testResults.xml": true,
    "**/reports": true
  },
  "github.copilot.chat.mcp.enabled": true,
  "github.copilot.chat.mcp.servers": {
    "filesystem": {
      "command": "npx",
      "args": [
        "-y",
        "@modelcontextprotocol/server-filesystem",
        "${workspaceFolder}"
      ]
    },
    "memory": {
      "command": "npx",
      "args": [
        "-y",
        "@modelcontextprotocol/server-memory"
      ]
    },
    "sequential-thinking": {
      "command": "npx",
      "args": [
        "-y",
        "@modelcontextprotocol/server-sequential-thinking"
      ]
    },
    "everything": {
      "command": "npx",
      "args": [
        "-y",
        "@modelcontextprotocol/server-everything"
      ],
      "env": {
        "GITHUB_PERSONAL_ACCESS_TOKEN": "${env:GITHUB_TOKEN}"
      }
    }
  }
}<|MERGE_RESOLUTION|>--- conflicted
+++ resolved
@@ -12,11 +12,15 @@
     "**/logs": true,
     "**/testResults.xml": true
   },
-  "powershell.powerShellDefaultVersion": "PowerShell",
+
+  // PowerShell settings
+  "powershell.powerShellDefaultVersion": "PowerShell (x64)",
   "powershell.integratedConsole.showOnStartup": false,
   "powershell.codeFormatting.preset": "OTBS",
   "powershell.scriptAnalysis.enable": true,
   "powershell.scriptAnalysis.settingsPath": "PSScriptAnalyzerSettings.psd1",
+
+  // Language-specific settings
   "[powershell]": {
     "editor.tabSize": 4,
     "editor.insertSpaces": true,
@@ -40,6 +44,8 @@
       "other": "off"
     }
   },
+
+  // GitHub Copilot settings
   "github.copilot.enable": {
     "*": true,
     "yaml": true,
@@ -48,13 +54,10 @@
     "powershell": true
   },
   "github.copilot.editor.enableAutoCompletions": true,
-<<<<<<< HEAD
-=======
   "github.copilot.chat.mcp.enabled": true,
   "github.copilot.chat.mcp.configFile": "${workspaceFolder}/.vscode/mcp-servers.json",
 
   // Terminal settings
->>>>>>> 658096a3
   "terminal.integrated.defaultProfile.windows": "PowerShell",
   "terminal.integrated.defaultProfile.linux": "pwsh",
   "terminal.integrated.profiles.windows": {
@@ -89,49 +92,18 @@
       "icon": "terminal-powershell"
     }
   },
+
+  // Git settings
   "git.enableSmartCommit": true,
   "git.confirmSync": false,
   "git.autofetch": true,
+
+  // Search settings
   "search.exclude": {
     "**/node_modules": true,
     "**/logs": true,
     "**/*.log": true,
     "**/testResults.xml": true,
     "**/reports": true
-  },
-  "github.copilot.chat.mcp.enabled": true,
-  "github.copilot.chat.mcp.servers": {
-    "filesystem": {
-      "command": "npx",
-      "args": [
-        "-y",
-        "@modelcontextprotocol/server-filesystem",
-        "${workspaceFolder}"
-      ]
-    },
-    "memory": {
-      "command": "npx",
-      "args": [
-        "-y",
-        "@modelcontextprotocol/server-memory"
-      ]
-    },
-    "sequential-thinking": {
-      "command": "npx",
-      "args": [
-        "-y",
-        "@modelcontextprotocol/server-sequential-thinking"
-      ]
-    },
-    "everything": {
-      "command": "npx",
-      "args": [
-        "-y",
-        "@modelcontextprotocol/server-everything"
-      ],
-      "env": {
-        "GITHUB_PERSONAL_ACCESS_TOKEN": "${env:GITHUB_TOKEN}"
-      }
-    }
   }
 }