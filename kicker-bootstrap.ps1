<# 
.SYNOPSIS
  Kicker script for a fresh Windows Server Core setup with robust error handling.

  1) Loads config_files/default-config.json by default (override with -ConfigFile).
  2) Checks if command-line Git is installed and in PATH.
     - Installs a minimal version if missing.
     - Updates PATH if installed but not found in PATH.
  3) Checks if GitHub CLI is installed and in PATH.
     - Installs GitHub CLI if missing.
     - Updates PATH if installed but not found in PATH.
     - Prompts for authentication if not already authenticated.
  4) Clones a repository from config.json -> RepoUrl to config.json -> LocalPath (or a default path).
  5) Invokes runner.ps1 from that repo.
#>

$targetBranch = 'main'
$defaultConfig = "https://raw.githubusercontent.com/wizzense/opentofu-lab-automation/refs/heads/main/config_files/default-config.json"

# example: https://raw.githubusercontent.com/wizzense/tofu-base-lab/refs/heads/main/configs/bootstrap-config.json


$prompt = "`n<press any key to continue>`n"


function Write-Continue($prompt) {
  [Console]::Write($prompt + '  ')
  Microsoft.PowerShell.Utility\Read-Host }

$ErrorActionPreference = 'Stop'  # So any error throws an exception
$ProgressPreference = 'SilentlyContinue'

# Resolve script root even when $PSScriptRoot is not populated (e.g. -Command)
$scriptRoot = if ($PSScriptRoot) { $PSScriptRoot } else { Split-Path -Parent $MyInvocation.MyCommand.Path }
$isWindowsOS = [System.Environment]::OSVersion.Platform -eq 'Win32NT'

# Ensure the logger utility is available even when this script is executed
# standalone. If the logger script is missing, download it from the repository.
$loggerDir  = Join-Path $scriptRoot 'runner_utility_scripts'
$loggerPath = Join-Path $loggerDir  'Logger.ps1'
if (-not (Test-Path $loggerPath)) {
    if (-not (Test-Path $loggerDir)) {
        New-Item -ItemType Directory -Path $loggerDir -Force | Out-Null
    }
    $loggerUrl = 'https://raw.githubusercontent.com/wizzense/opentofu-lab-automation/main/runner_utility_scripts/Logger.ps1'
    Invoke-WebRequest -Uri $loggerUrl -OutFile $loggerPath
}
try {
    . $loggerPath
} catch {
    Write-Error "Failed to load logger script: $_"
    exit 1
}

# Set default log file path if none is defined
if (-not (Get-Variable -Name LogFilePath -Scope Script -ErrorAction SilentlyContinue) -and
    -not (Get-Variable -Name LogFilePath -Scope Global -ErrorAction SilentlyContinue)) {
    $logDir = $env:LAB_LOG_DIR
    if (-not $logDir) {
        if ($isWindowsOS) { $logDir = 'C:\\temp' } else { $logDir = [System.IO.Path]::GetTempPath() }
    }
    if (-not (Test-Path $logDir)) { New-Item -ItemType Directory -Path $logDir -Force | Out-Null }
    $script:LogFilePath = Join-Path $logDir 'lab.log'
}

# Fallback inline logger in case dot-sourcing failed
if (-not (Get-Command Write-CustomLog -ErrorAction SilentlyContinue)) {
    function Write-CustomLog {
        param(
            [string]$Message,
            [string]$LogFile
        )
        $ts = Get-Date -Format 'yyyy-MM-dd HH:mm:ss'
        $fmt = "[$ts] $Message"
        Write-Output $fmt
        if ($LogFile) {
            try {
                $fmt | Out-File -FilePath $LogFile -Encoding utf8 -Append
            } catch {
                Write-Error "Failed to write log to file: $_"
            }
        }
    }
}

# Load config helper
$labUtilsDir = Join-Path $scriptRoot 'lab_utils'
$labConfigScript = Join-Path $labUtilsDir 'Get-LabConfig.ps1'
$formatScript    = Join-Path $labUtilsDir 'Format-Config.ps1'
if (-not (Test-Path $labConfigScript)) {
    if (-not (Test-Path $labUtilsDir)) {
        New-Item -ItemType Directory -Path $labUtilsDir -Force | Out-Null
    }
    $labConfigUrl = 'https://raw.githubusercontent.com/wizzense/opentofu-lab-automation/main/lab_utils/Get-LabConfig.ps1'
    Invoke-WebRequest -Uri $labConfigUrl -OutFile $labConfigScript
}
if (-not (Test-Path $formatScript)) {
    if (-not (Test-Path $labUtilsDir)) {
        New-Item -ItemType Directory -Path $labUtilsDir -Force | Out-Null
    }
    $formatUrl = 'https://raw.githubusercontent.com/wizzense/opentofu-lab-automation/main/lab_utils/Format-Config.ps1'
    Invoke-WebRequest -Uri $formatUrl -OutFile $formatScript
}
. $labConfigScript
. $formatScript


# ------------------------------------------------
# (0) clever? message, take a second...
# ------------------------------------------------

Write-CustomLog "`nYo!"
Write-Continue "`n<press any key to continue>`n"
Write-CustomLog "I know you totally read the readme first, but just in case you didn't...`n"

Write-CustomLog """

Note: In order for most of this to work you will actually have to provide a config file. 
You can either modify this command to point to the remote/local path, or leave it as is. 

You will have an opportunity after this to actually view the config file and even modify it.

At the time of this writing that feature may be broken... oh well.

The script will do the following if you proceed:

  1) Loads config_files/default-config.json by default (override with -ConfigFile).
  2) Checks if command-line Git is installed and in PATH.
     - Installs a minimal version if missing.
     - Updates PATH if installed but not found in PATH.
  3) Checks if GitHub CLI is installed and in PATH.
     - Installs GitHub CLI if missing.
     - Updates PATH if installed but not found in PATH.
     - Prompts for authentication if not already authenticated.
  4) Clones a repository from config.json -> RepoUrl to config.json -> LocalPath (or a default path).
  5) Invokes runner.ps1 from that repo.

"""

# Prompt for input to provide remote/local or accept default

$configOption = Read-Host -prompt "`nEnter a remote URL or local path, or leave blank for default."

if ($configOption -match "https://") {
    Invoke-WebRequest -Uri $configOption -OutFile '.\custom-config.json'
    $ConfigFile = (Join-Path $scriptRoot "custom-config.json")
}
elseif ($configOption -and (Test-Path -Path $configOption)) {
    $ConfigFile = $configOption
}
else {
    $localConfigDir = Join-Path $scriptRoot "config_files"
    if (!(Test-Path $localConfigDir)) {
        New-Item -ItemType Directory -Path $localConfigDir | Out-Null
    }
    $localConfigPath = Join-Path $localConfigDir "default-config.json"
    Invoke-WebRequest -Uri $defaultConfig -OutFile $localConfigPath
    $ConfigFile = $localConfigPath
}

# ------------------------------------------------
# (1) Load Configuration
# ------------------------------------------------
Write-CustomLog "==== Loading configuration file ===="
try {
    $config = Get-LabConfig -Path $ConfigFile
    Write-CustomLog "Config file loaded from $ConfigFile."
    Write-CustomLog (Format-Config -Config $config)
} catch {
    Write-Error "ERROR: Failed to load configuration file - $($_.Exception.Message)"
    exit 1
}

# ------------------------------------------------
# (2) Check & Install Git for Windows
# ------------------------------------------------


Write-CustomLog "==== Checking if Git is installed ===="
$gitPath = "C:\Program Files\Git\cmd\git.exe"

if (Test-Path $gitPath) {
    Write-CustomLog "Git is already installed at: $gitPath"
} else {

    if ($Config.InstallGit -eq $true) {
        Write-CustomLog "Git is not installed. Downloading and installing Git for Windows..."

        $gitInstallerUrl = "https://github.com/git-for-windows/git/releases/download/v2.48.1.windows.1/Git-2.48.1-64-bit.exe"
        $gitInstallerPath = Join-Path -Path $env:TEMP -ChildPath "GitInstaller.exe"

        Invoke-WebRequest -Uri $gitInstallerUrl -OutFile $gitInstallerPath -UseBasicParsing
        Write-CustomLog "Installing Git silently..."
        Start-Process -FilePath $gitInstallerPath -ArgumentList "/SILENT" -Wait -NoNewWindow

        Remove-Item -Path $gitInstallerPath -ErrorAction SilentlyContinue
        Write-CustomLog "Git installation completed."
    }
}

# Double-check Git
try {
    $gitVersion = & "$gitPath" --version
    Write-CustomLog $gitVersion
    Write-CustomLog "Git is installed and working."
} catch {
    Write-Error "ERROR: Git installation failed or is not accessible. Exiting."
    exit 1
}

# ------------------------------------------------
# (2.5) Ensure PowerShell 7 is present
# ------------------------------------------------
<<<<<<< HEAD
$isWindowsOS = [System.Environment]::OSVersion.Platform -eq 'Win32NT'
if (-not $isWindowsOS) {
=======
if (-not $IsWindows) {
>>>>>>> c3082905
    Write-Error "PowerShell 7 installation via this script is only supported on Windows."
    exit 1
}

Write-CustomLog "==== Checking if PowerShell 7 is installed ===="
$pwshPath = "C:\\Program Files\\PowerShell\\7\\pwsh.exe"

if (!(Test-Path $pwshPath)) {
    if ($Config.InstallPwsh -eq $true) {
        $pwshInstallerUrl = "https://github.com/PowerShell/PowerShell/releases/latest/download/PowerShell-7.5.1-win-x64.msi"
        $pwshInstallerPath = Join-Path -Path $env:TEMP -ChildPath "PowerShellInstaller.msi"
        Invoke-WebRequest -Uri $pwshInstallerUrl -OutFile $pwshInstallerPath -UseBasicParsing
        Write-CustomLog "Installing PowerShell 7 silently..."
        Start-Process msiexec.exe -ArgumentList "/i `"$pwshInstallerPath`" /quiet /norestart" -Wait -Verb RunAs
        Remove-Item -Path $pwshInstallerPath -ErrorAction SilentlyContinue
        Write-CustomLog "PowerShell 7 installation completed."
    } else {
        Write-Error "PowerShell 7 is required. Set InstallPwsh=true in the config."
        exit 1
    }
}

if (!(Test-Path $pwshPath)) {
    Write-Error "ERROR: PowerShell 7 installation failed or is not accessible."
    exit 1
}

# ------------------------------------------------
# (3) Check GitHub CLI and call by explicit path
# ------------------------------------------------
Write-CustomLog "==== Checking if GitHub CLI is installed ===="
$ghExePath = "C:\Program Files\GitHub CLI\gh.exe"

if (!(Test-Path $ghExePath)) {
    if ($Config.InstallGitHubCLI -eq $true) {
        Write-CustomLog "GitHub CLI not found. Downloading from $($config.GitHubCLIInstallerUrl)..."
        $ghCliInstaller = Join-Path -Path $env:TEMP -ChildPath "GitHubCLIInstaller.msi"
        Invoke-WebRequest -Uri $config.GitHubCLIInstallerUrl -OutFile $ghCliInstaller -UseBasicParsing

        Write-CustomLog "Installing GitHub CLI silently..."
        Start-Process msiexec.exe -ArgumentList "/i `"$ghCliInstaller`" /quiet /norestart /log `"$env:TEMP\ghCliInstall.log`"" -Wait -Verb RunAs
        Remove-Item -Path $ghCliInstaller -ErrorAction SilentlyContinue

        Write-CustomLog "GitHub CLI installation completed."
    }

} else {
    Write-CustomLog "GitHub CLI found at '$ghExePath'."
}

if (!(Test-Path $ghExePath)) {
    Write-Error "ERROR: gh.exe not found at '$ghExePath'. Installation may have failed."
    exit 1
}

# ------------------------------------------------
# (3.5) Check & Prompt for GitHub CLI Authentication
# ------------------------------------------------
Write-CustomLog "==== Checking GitHub CLI Authentication ===="
try {
    # If not authenticated, 'gh auth status' returns non-zero exit code
    & "$ghExePath" auth status 2>&1
    Write-CustomLog "GitHub CLI is authenticated."
}
catch {
    Write-CustomLog "GitHub CLI is not authenticated."

    # Optional: Prompt user for a personal access token
    $pat = Read-Host "Enter your GitHub Personal Access Token (or press Enter to skip):"

    if (-not [string]::IsNullOrWhiteSpace($pat)) {
        Write-CustomLog "Attempting PAT-based GitHub CLI login..."
        try {
            $pat | & "$ghExePath" auth login --hostname github.com --git-protocol https --with-token
        }
        catch {
            Write-Error "ERROR: PAT-based login failed. Please verify your token or try interactive login."
            exit 1
        }
    }
    else {
        # No PAT, attempt normal interactive login in the console
        Write-CustomLog "No PAT provided. Attempting interactive login..."
        try {
            & "$ghExePath" auth login --hostname github.com --git-protocol https
        }
        catch {
            Write-Error "ERROR: Interactive login failed: $($_.Exception.Message)"
            exit 1
        }
    }

    # After the login attempt, re-check auth
    try {
        & "$ghExePath" auth status 2>&1
        Write-CustomLog "GitHub CLI is now authenticated."
    }
    catch {
        Write-Error "ERROR: GitHub authentication failed. Please run '$ghExePath auth login' manually and re-run."
        exit 1
    }
}

# ------------------------------------------------
# (4) Clone or Update Repository (using explicit Git/gh)
# ------------------------------------------------
Write-CustomLog "==== Cloning or updating the target repository ===="

if (-not $config.RepoUrl) {
    Write-Error "ERROR: config.json does not specify 'RepoUrl'."
    exit 1
}

# Define local path (fallback if not in config)
$localPath = $config.LocalPath
if (-not $localPath -or [string]::IsNullOrWhiteSpace($localPath)) {
    $localPath = Join-Path $env:USERPROFILE 'Documents\ServerSetup'
}
$localPath = [System.Environment]::ExpandEnvironmentVariables($localPath)


# Ensure local directory exists
Write-CustomLog "Ensuring local path '$localPath' exists..."
if (!(Test-Path $localPath)) {
    New-Item -ItemType Directory -Path $localPath -Force | Out-Null
}

# Define repo path
$repoName = ($config.RepoUrl -split '/')[-1] -replace "\.git$", ""
$repoPath = Join-Path $localPath $repoName

if (-not $repoPath) {
    Write-Error "ERROR: Repository path could not be determined. Check config.json and retry."
    exit 1
}

if (!(Test-Path $repoPath)) {
    Write-CustomLog "Cloning repository from $($config.RepoUrl) to $repoPath..."

    $prevEAP = $ErrorActionPreference
    $ErrorActionPreference = 'Continue'

    & "$ghExePath" repo clone $config.RepoUrl $repoPath 2>&1 | Tee-Object -FilePath "$env:TEMP\gh_clone_log.txt"

    $ErrorActionPreference = $prevEAP

    # Fallback to git if the GitHub CLI clone appears to have failed
    if (!(Test-Path $repoPath)) {
        Write-CustomLog "GitHub CLI clone failed. Trying git clone..."
        & "$gitPath" clone $config.RepoUrl $repoPath 2>&1 | Tee-Object -FilePath "$env:TEMP\git_clone_log.txt"

        if (!(Test-Path $repoPath)) {
            Write-Error "ERROR: Repository cloning failed. Check logs: $env:TEMP\gh_clone_log.txt and $env:TEMP\git_clone_log.txt"
            exit 1
        }
    }
} else {
    Write-CustomLog "Repository already exists. Pulling latest changes..."
    Push-Location $repoPath
    & "$gitPath" pull origin $targetBranch
    Pop-Location
}

# Ensure the desired branch is checked out and up to date
Push-Location $repoPath
& "$gitPath" fetch --all | Out-Null

# Avoid noisy checkout messages when already on the target branch
$currentBranch = (& "$gitPath" rev-parse --abbrev-ref HEAD).Trim()
$checkoutCode = 0
if ($currentBranch -ne $targetBranch) {
    $prevEAP = $ErrorActionPreference
    $ErrorActionPreference = 'Continue'
    $null = & "$gitPath" checkout $targetBranch 2>&1
    $checkoutCode = $LASTEXITCODE
    $ErrorActionPreference = $prevEAP
}

if ($checkoutCode -ne 0) {
    Write-Warning "Branch '$targetBranch' not found. Using current branch."
} else {
    & "$gitPath" pull origin $targetBranch | Out-Null
}
Pop-Location

# ------------------------------------------------
# (5) Invoke the Runner Script
# ------------------------------------------------
Write-CustomLog "==== Invoking the runner script ===="
$runnerScriptName = $config.RunnerScriptName
if (-not $runnerScriptName) {
    Write-Warning "No runner script specified in config. Exiting gracefully."
    exit 0
}

Set-Location $repoPath
if (!(Test-Path $runnerScriptName)) {
    Write-Error "ERROR: Could not find $runnerScriptName in $repoPath. Exiting."
    exit 1
}

Write-CustomLog "Running $runnerScriptName from $repoPath ..."
& .\$runnerScriptName -ConfigFile $ConfigFile

if ($LASTEXITCODE -ne 0) {
    Write-CustomLog "Runner script failed with exit code $LASTEXITCODE"
    exit $LASTEXITCODE
}

Write-CustomLog "`n=== Kicker script finished successfully! ==="
exit 0<|MERGE_RESOLUTION|>--- conflicted
+++ resolved
@@ -211,12 +211,10 @@
 # ------------------------------------------------
 # (2.5) Ensure PowerShell 7 is present
 # ------------------------------------------------
-<<<<<<< HEAD
+
 $isWindowsOS = [System.Environment]::OSVersion.Platform -eq 'Win32NT'
 if (-not $isWindowsOS) {
-=======
-if (-not $IsWindows) {
->>>>>>> c3082905
+
     Write-Error "PowerShell 7 installation via this script is only supported on Windows."
     exit 1
 }
