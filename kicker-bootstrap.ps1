--- conflicted
+++ resolved
@@ -417,11 +417,9 @@
 }
 
 Write-CustomLog "Running $runnerScriptName from $repoPath ..."
-<<<<<<< HEAD
+
 Start-Process -FilePath $pwshPath -ArgumentList @('-NoLogo','-NoProfile','-File',".\$runnerScriptName",'-ConfigFile',$ConfigFile) -Wait -NoNewWindow
-=======
-& $pwshPath -NoLogo -NoProfile -File .\$runnerScriptName -ConfigFile $ConfigFile
->>>>>>> 2842e8ea
+
 
 if ($LASTEXITCODE -ne 0) {
     Write-CustomLog "Runner script failed with exit code $LASTEXITCODE"
