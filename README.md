# opentofu-lab-automation
[![CI](https://github.com/wizzense/opentofu-lab-automation/actions/workflows/ci.yml/badge.svg)](https://github.com/wizzense/opentofu-lab-automation/actions/workflows/ci.yml)

## Quick start

The easiest way to bootstrap a fresh Windows host is to run the project’s
`kicker-bootstrap.ps1` script. It installs Git and the GitHub CLI if needed,
clones this repository and then launches `runner.ps1`.


```


Powershell.exe -NoProfile -ExecutionPolicy Bypass -Command "Invoke-WebRequest -Uri 'https://raw.githubusercontent.com/wizzense/opentofu-lab-automation/refs/heads/main/kicker-bootstrap.ps1' -OutFile '.\kicker-bootstrap.ps1'; .\kicker-bootstrap.ps1 -Quiet"


```
**Note:** These scripts require PowerShell 7 or later. Install the latest `pwsh` and use it instead of `powershell.exe`.

### Runner usage

Interactive mode:

```powershell
./runner.ps1
```

Fully automated Hyper-V setup:

```powershell
./runner.ps1 -Scripts '0006,0007,0008,0009,0010' -Auto
```

Silence most output:

```powershell
./runner.ps1 -Scripts '0006,0007,0008,0009,0010' -Auto -Quiet
```

Use a custom configuration file:

```powershell
./runner.ps1 -ConfigFile path\to\config.json -Scripts '0006,0007,0008,0009,0010' -Auto
```

Force optional script flags and show detailed logs:

```powershell
./runner.ps1 -Scripts '0006,0007' -Auto -Force -Verbosity detailed
```


Clone this repository and apply the lab template:

```bash
git clone https://github.com/wizzense/opentofu-lab-automation.git
cd opentofu-lab-automation
tofu init && tofu apply
```

The configuration reads variables from `lab_config.yaml`, which you can copy from `templates/lab_config.sample.yaml`.

## Documentation

Detailed guides and module references are located in the [docs](docs/) directory. Start with [docs/index.md](docs/index.md) for an overview.

## Python CLI

The optional `labctl` command line utility lives in the [py](py/) folder.
Install its dependencies with [Poetry](https://python-poetry.org/) and run the
subcommands via `poetry run`:

```bash
cd py
poetry install
poetry run labctl hv facts
```

See [docs/python-cli.md](docs/python-cli.md) for further details.



The repo expects the latest stable code on the `main` branch. When running
`iso_tools/bootstrap.ps1`, you can override the branch with the `-Branch`
parameter if needed.

<<<<<<< HEAD
Linux users can run `./kickstart-bootstrap.sh` to download the example
`kickstart.cfg` and launch a Kickstart-based install via `virt-install`.

It will prompt print the current config and prompt you to customize it interactively. 
=======
The bootstrap script shows your current configuration and opens a simple menu
based editor so you can tweak only the settings you care about. A menu option
lets you apply the recommended defaults from `config_files/recommended-config.json`
for a quick start.
>>>>>>> dd0b1d68


Example opentofu-infra repo: https://github.com/wizzense/tofu-base-lab.git
Example config file: https://raw.githubusercontent.com/wizzense/tofu-base-lab/refs/heads/main/configs/bootstrap-config.json

To get opentofu setup, really you only need to specify these when runner.ps1 is called: 0006,0007,0008,0009,0010

The runner script can run the following: 

0000_Cleanup-Files.ps1 - Removed lab-infra opentofu infrastructure repo

0001_Reset-Git.ps1 - resets the lab-infra opentofu repository if you modify any files and want to re-pull or reset them

0002_Setup-Directories.ps1 - creates directories for Hyper-V data and ISO sharing

0006_Install-ValidationTools.ps1 - downloads the  cosign exe to C:\temp\cosign

0007_Install-Go.ps1 - downloads and installs Go

0008_Install-OpenTofu.ps1 - Downloads and installs opentofu standalone (verified with cosign). The version used comes from `OpenTofuVersion` in `default-config.json` and defaults to `latest`.

0009_Initialize-OpenTofu.ps1 - setups up opentofu and the lab-infra repo in C:\temp\base-infra

0010_Prepare-HyperVHost.ps1 - runs a lot of configuration to prep a hyper-v host to be used as a provider 

- Enables hyper-v if not enabled
  
- enables WinRM if not enabled
  
  - WinRS MaxMemoryPerShellMB to 1024
    
  - WinRM MaxTimeoutms to 1800000
    
  - TrustedHosts to '*'
    
  - Negotiate to True
    
- creates a self-signed RootCA Cert (prompts for password)
  
- creates self-signed host certificate (prompts for password)
  
- Configured WinRM HTTPs Listener
  
- Allows HTTP 5986 through firewall
  
- Creates a Go workspace in C:\GoWorkspace
  
  - Builds the hyperv-provider for opentofu from tailiesins git
    
  - Copies the provider to the lab-infra
  - Converts the generated certificates to PEM files and updates `providers.tf`

**Certificate prerequisites**

- You will be prompted for passwords when creating the Root CA and host certificates. Use the same password when asked.
- Ensure WinRM HTTPS (port 5986) is allowed through the firewall.
- Typical WinRM settings set by the script: `WinRS MaxMemoryPerShellMB = 1024`, `WinRM MaxTimeoutms = 1800000`, `TrustedHosts = '*'`, `Negotiate = True`.

Scripts `0006`–`0010` form the minimal path to a working Hyper‑V provider. On Server Core 2025 you can run them non‑interactively with:

```powershell
./runner.ps1 -Scripts '0006,0007,0008,0009,0010' -Auto -Quiet
```
You can also pass `-Verbosity` with `silent`, `normal`, or `detailed` to control
the amount of console logging.

Completely optional scripts I use for other tasks:
-a----          3/7/2025   7:08 AM            616 0100_Enable-WinRM.ps1
-a----          3/7/2025   7:08 AM            725 0101_Enable-RemoteDesktop.ps1
-a----          3/7/2025   7:08 AM            613 0102_Configure-Firewall.ps1
-a----          3/7/2025   7:08 AM           1203 0103_Change-ComputerName.ps1
-a----          3/7/2025   7:08 AM           1895 0104_Install-CA.ps1
-a----          3/7/2025   7:08 AM           1141 0105_Install-HyperV.ps1
-a----          3/7/2025   7:08 AM           2568 0106_Install-WAC.ps1
-a----          3/7/2025   7:08 AM            272 0111_Disable-TCPIP6.ps1
-a----          3/7/2025   7:08 AM            705 0112_Enable-PXE.ps1
-a----          3/7/2025   7:08 AM            351 0113_Config-DNS.ps1
-a----          3/7/2025   7:08 AM            259 0114_Config-TrustedHosts.ps1

To run ALL scripts, type 'all'.
To run one or more specific scripts, provide comma separated 4-digit prefixes (e.g. 0001,0003).
Or type 'exit' to quit this script.

## Logging

All scripts output to the console using `Write-CustomLog`. If no log file is
specified, a file named `lab.log` is created in `C:\temp` on Windows (or the
system temporary directory on other platforms). Set the `LAB_LOG_DIR`
environment variable or `$script:LogFilePath` to override the location.

Make sure to modify the 'main.tf' so it uses your admin credentials and hostname/IP of the host machine if you don't have a customized config.json or choose not to customize.

provider "hyperv" {
  user            = "ad\\administrator"
  password        = ""
  host            = "192.168.1.121"
  port            = 5986
  https           = true
  insecure        = true  # This skips SSL validation
  use_ntlm        = true  # Use NTLM as it's enabled on the WinRM service
  tls_server_name = ""
  cacert_path     = ""    # Leave empty if skipping SSL validation
  cert_path       = ""    # Leave empty if skipping SSL validation
  key_path        = ""    # Leave empty if skipping SSL validation
  script_path     = "C:/Temp/terraform_%RAND%.cmd"
  timeout         = "30s"
}


variable "hyperv_host_name" {
  type    = string
  default = "192.168.1.121"
}

variable "hyperv_user" {
  type    = string
  default = "ad\\administrator"
}

variable "hyperv_password" {
  type    = string
  default = ""
}

You will also have to modify:


hyperv_vhd: Create multiple VHD objects (one per VM) with distinct paths

resource "hyperv_vhd" "control_node_vhd" {
  count = var.number_of_vms

  depends_on = [hyperv_network_switch.Lan]

  Unique path for each VHD (e.g. ...-0.vhdx, ...-1.vhdx, etc.)
  path = "B:\\hyper-v\\PrimaryControlNode\\PrimaryControlNode-Server2025-${count.index}.vhdx"
  size = 60737421312
}

And:

  dvd_drives {
    controller_number   = "0"
    controller_location = "1"
    path                = "B:\\share\\isos\\2_auto_unattend_en-us_windows_server_2025_updated_feb_2025_x64_dvd_3733c10e.iso"
  }


Will probably change repo name to just 'lab-automation'.

## Node dependency configuration

Node-related installs are controlled under the `Node_Dependencies` section of
`default-config.json`:

```json
"Node_Dependencies": {
  "InstallNode": true,
  "InstallYarn": true,
  "InstallVite": true,
  "InstallNodemon": true,
  "InstallNpm": true,
  "GlobalPackages": ["yarn", "vite", "nodemon"],
  "NpmPath": "C:\\Projects\\vde-mvp\\frontend",
  "CreateNpmPath": false,
  "Node": {
    "InstallerUrl": "https://nodejs.org/dist/v20.11.1/node-v20.11.1-x64.msi"
  }
}
```

The `GlobalPackages` array is the preferred way to list npm packages for
`0202_Install-NodeGlobalPackages.ps1`. The older boolean flags (`InstallYarn`,
`InstallVite`, `InstallNodemon`) are still honored for backward compatibility.

The scripts `0201_Install-NodeCore.ps1`, `0202_Install-NodeGlobalPackages.ps1`
and `0203_Install-npm.ps1` read these keys when installing Node, global npm
  packages, or project dependencies.

## Directory configuration

Directories used by several scripts are defined under the `Directories` section
of `default-config.json`:

```json
"Directories": {
  "HyperVPath": "C:\\HyperV",
  "IsoSharePath": "C:\\iso_share"
}
```

`0002_Setup-Directories.ps1` ensures these locations exist before other steps
run.

## Hyper-V configuration

Hyper-V installation options are defined under the `HyperV` section of
`default-config.json`. The `EnableManagementTools` flag controls whether the
Hyper-V management tools are installed alongside the main feature.

```json
"HyperV": {
  "EnableManagementTools": true,
  "User": "",
  "Password": "",
  ...
}
```

`0105_Install-HyperV.ps1` reads this value when calling
`Install-WindowsFeature`. If the property is missing, the script defaults to
`true`.

## Troubleshooting

If you encounter `fatal: Class not registered` after a browser window briefly opens,
the Git credential manager could not launch the authentication flow.
Install the [GitHub CLI](https://cli.github.com/) and authenticate once before
running the automation scripts:

```powershell
gh auth login
gh repo clone <owner/repo>
```

Using `gh` avoids the COM initialization issues seen with some Git installations
and prevents Git from prompting for a username like `user@github.com`.

The bootstrap script automatically marks the cloned repository as a
`safe.directory` in your global Git config. If you encounter a
"detected dubious ownership" error when running Git manually,
add the path yourself:

```powershell
git config --global --add safe.directory <path>
```

## Running tests

PowerShell 7 or later is required to run the Pester suite. Install `pwsh` with
your platform's package manager and then execute the tests:

```bash
# Windows
winget install --id Microsoft.PowerShell -e

# Debian/Ubuntu
sudo apt-get update && sudo apt-get install -y powershell

# macOS
brew install --cask powershell

pwsh -NoLogo -NoProfile -Command "Invoke-Pester"
```

The suite includes a YAML parsing test that is skipped unless the
`powershell-yaml` module is installed. Install it (optionally) with:

```powershell
Install-Module powershell-yaml -Scope CurrentUser
```

## Utility scripts

`lab_utils/Get-Platform.ps1` detects the current platform.
Load the function and call it to get `Windows`, `Linux` or `MacOS`.

```powershell
. ./lab_utils/Get-Platform.ps1
Get-Platform
```

Use this output to branch your automation logic according to the host
operating system. Check the other `lab_utils` scripts for additional
cross-platform helpers.
<|MERGE_RESOLUTION|>--- conflicted
+++ resolved
@@ -84,17 +84,15 @@
 `iso_tools/bootstrap.ps1`, you can override the branch with the `-Branch`
 parameter if needed.
 
-<<<<<<< HEAD
 Linux users can run `./kickstart-bootstrap.sh` to download the example
 `kickstart.cfg` and launch a Kickstart-based install via `virt-install`.
 
 It will prompt print the current config and prompt you to customize it interactively. 
-=======
 The bootstrap script shows your current configuration and opens a simple menu
 based editor so you can tweak only the settings you care about. A menu option
 lets you apply the recommended defaults from `config_files/recommended-config.json`
 for a quick start.
->>>>>>> dd0b1d68
+
 
 
 Example opentofu-infra repo: https://github.com/wizzense/tofu-base-lab.git
