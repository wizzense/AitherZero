--- conflicted
+++ resolved
@@ -24,15 +24,13 @@
 
 ```
 
-<<<<<<< HEAD
+
 The repo expects the latest stable code on the `main` branch. When running
 `iso_tools/bootstrap.ps1`, you can override the branch with the `-Branch`
 parameter if needed.
 
 It will prompt print the current config and prompt you to customize it interactively. 
-=======
-It will print the current configuration and prompt you to customize it interactively.
->>>>>>> e3de23af
+
 
 Example opentofu-infra repo: https://github.com/wizzense/tofu-base-lab.git
 Example config file: https://raw.githubusercontent.com/wizzense/tofu-base-lab/refs/heads/main/configs/bootstrap-config.json
