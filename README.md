<p align="center">
  <img src="aitherium_logo.jpg" alt="Aitherium Logo" width="200"/>
</p>

<h1 align="center">AitherZero</h1>

<p align="center">
  <strong>Aitherium™ Enterprise Infrastructure Automation Platform</strong><br>
  Infrastructure automation platform with AI-powered orchestration
</p>

<p align="center">
  <a href="#quick-install">Quick Install</a> •
  <a href="#features">Features</a> •
  <a href="#documentation">Documentation</a> •
  <a href="#license">License</a>
</p>

---

## 🚀 Quick Install

### One-Liner Installation (Recommended)

**Windows/Linux/macOS (PowerShell 5.1+)**
```powershell
iwr -useb https://raw.githubusercontent.com/wizzense/AitherZero/main/bootstrap.ps1 | iex
```

**Linux/macOS (Bash)**
```bash
curl -sSL https://raw.githubusercontent.com/wizzense/AitherZero/main/bootstrap.sh | bash
```

### Download Latest Release Package

**Option 1: Direct Download (Latest Release)**
```powershell
# Download latest release ZIP
$latest = (Invoke-RestMethod "https://api.github.com/repos/wizzense/AitherZero/releases/latest").assets | Where-Object {$_.name -like "*.zip"}
Invoke-WebRequest -Uri $latest.browser_download_url -OutFile "AitherZero-latest.zip"
Expand-Archive -Path "AitherZero-latest.zip" -DestinationPath ./
cd AitherZero-*
./bootstrap.ps1 -Mode New
```

**Option 2: GitHub CLI**
```bash
# Using GitHub CLI (gh)
gh repo clone wizzense/AitherZero
cd AitherZero
bash tools/setup-git-merge.sh  # Configure merge strategy for auto-generated files
./bootstrap.sh
```

**Note**: After cloning, run these setup commands:
```bash
# Configure Git merge strategy for auto-generated files
bash tools/setup-git-merge.sh

# Enable pre-commit hooks for validation (recommended for contributors)
pwsh -File tools/Setup-GitHooks.ps1
```

See [Git Merge Setup Guide](./docs/GIT-MERGE-SETUP.md) and [Git Hooks README](./.githooks/README.md) for details.

**Option 3: Git Clone**
```bash
# Traditional git clone
git clone https://github.com/wizzense/AitherZero.git
cd AitherZero
./bootstrap.ps1  # Windows/PowerShell
# OR
./bootstrap.sh   # Linux/macOS
```

## 📋 Requirements

**Automatically Installed:**
- PowerShell 7.0+ (auto-installed if missing)
- Git (auto-installed if missing)

**Optional:**
- OpenTofu or Terraform (for infrastructure automation)
- Docker (for containerized workflows) - [See Docker Guide](DOCKER.md)

### 🐳 Docker Quick Start

Run AitherZero in an isolated container:

```bash
# Pull the latest image from GitHub Container Registry
docker pull ghcr.io/wizzense/aitherzero:latest

# Run interactively
docker run -it --rm ghcr.io/wizzense/aitherzero:latest

# Or use docker-compose for persistent storage
docker-compose up -d
```

**Available Docker images:**
- `ghcr.io/wizzense/aitherzero:latest` - Latest stable release
- `ghcr.io/wizzense/aitherzero:1.0.0` - Specific version
- Multi-platform support: `linux/amd64`, `linux/arm64`

See [Docker Documentation](DOCKER.md) for complete container usage guide.

### 🤖 MCP Server Quick Start

Use AitherZero with AI assistants (Claude, GitHub Copilot, etc.):

```bash
# Install from GitHub Packages
npm install @aitherzero/mcp-server

# Or install globally
npm install -g @aitherzero/mcp-server
```

**Configure with Claude Desktop** (`~/Library/Application Support/Claude/claude_desktop_config.json`):
```json
{
  "mcpServers": {
    "aitherzero": {
      "command": "npx",
      "args": ["@aitherzero/mcp-server"]
    }
  }
}
```

**Configure with VS Code / GitHub Copilot** (`.github/mcp-servers.json`):
```json
{
  "mcpServers": {
    "aitherzero": {
      "command": "npx",
      "args": ["@aitherzero/mcp-server"],
      "description": "AitherZero infrastructure automation"
    }
  }
}
```

See [MCP Server Documentation](mcp-server/README.md) for complete setup and usage guide.

```bash
# Quick start with Docker Compose
git clone https://github.com/wizzense/AitherZero.git
cd AitherZero
docker-compose up -d
docker-compose exec aitherzero pwsh

# Or build and run with Docker
docker build -t aitherzero:latest .
docker run -it --rm aitherzero:latest pwsh
```

📖 **[Complete Docker Documentation](DOCKER.md)** - Building, running, CI/CD integration, and production deployment

## 🎯 Quick Start

```powershell
# After installation, AitherZero is available globally as 'aitherzero'
aitherzero              # Start interactive mode

# Or run from the installation directory
./Start-AitherZero.ps1

# Modern CLI - Simplified syntax
aitherzero -Mode List -Target scripts              # List all automation scripts
aitherzero -Mode Run -Target 0402                  # Run specific script (shortcut)
aitherzero -Mode Run -Target script -ScriptNumber 0402  # Run specific script (verbose)

# The global command works from anywhere
cd /any/directory
./Start-AitherZero.ps1 -Mode Search -Query test    # Find test-related scripts
```

### Global Command

After installation via `bootstrap.ps1`, the `aitherzero` command is automatically available from anywhere on your system:

- **Linux/macOS**: Installed to `~/.local/bin/aitherzero`
- **Windows**: Installed to `%LocalAppData%\AitherZero\bin\aitherzero.cmd`

The global command:
- Automatically locates your AitherZero installation
- Forwards all arguments to `Start-AitherZero.ps1`
- Works from any directory
- Supports all parameters and modes

**Note**: Open a new terminal or run `source ~/.bashrc` (Linux/macOS) for the command to be available after installation.

## 📦 What's Included

The AitherZero package includes:
- **Complete PowerShell module** with all domains and functions
- **200+ automation scripts** (numbered 0000-9999) for systematic execution
- **Cross-platform bootstrap scripts** for automatic dependency installation  
- **Comprehensive test suite** with validation tools
- **Quality validation system** for code standards enforcement
- **CI/CD workflow templates** for GitHub Actions
- **Documentation and examples** for all features
- **Docker support** for containerized workflows and testing

## 🐳 Using Docker

AitherZero can run in Docker containers for consistent, isolated environments:

```bash
# Quick start with Docker Compose
docker-compose up -d
docker-compose exec aitherzero pwsh

# Or build and run manually
docker build -t aitherzero:latest .
docker run -it --rm aitherzero:latest pwsh
```

**Benefits:**
- ✅ Consistent environment across platforms
- ✅ No dependency conflicts
- ✅ Perfect for CI/CD pipelines
- ✅ Quick testing and validation

**📖 Full Documentation**: [Docker Guide](DOCKER.md) - Complete instructions for building, running, and using the Docker container.

## 🔧 Verify Installation

```powershell
# Test basic functionality
Import-Module ./AitherZero.psd1
Get-Module AitherZero

# Run syntax validation
./az.ps1 0407

# Run quality checks
./aitherzero 0420 -Path ./domains/utilities/Logging.psm1

# Generate and view project report
./az.ps1 0510 -ShowAll
```

## 📊 Quality Standards

AitherZero maintains high code quality standards through automated validation:

```powershell
# Validate component quality
./aitherzero 0420 -Path ./MyModule.psm1

# Validate entire domain
./aitherzero 0420 -Path ./domains/testing -Recursive
```

**Quality checks include:**
- ✅ Error handling validation
- ✅ Logging implementation
- ✅ Test coverage verification
- ✅ UI/CLI integration
- ✅ PSScriptAnalyzer compliance

**Documentation:**
- [Quality Standards](docs/QUALITY-STANDARDS.md) - Complete quality guidelines
- [Quick Reference](docs/QUALITY-QUICK-REFERENCE.md) - Quick reference guide
- [Docker Usage Guide](DOCKER.md) - Container deployment and workflows

## Features

- **Infrastructure Deployment**: Plan, apply, and destroy infrastructure using OpenTofu/Terraform
- **Lab VM Management**: Create and manage virtual machines
- **Configuration**: Simple configuration management

## Core Modules

- **LabRunner**: Lab automation and VM management
- **OpenTofuProvider**: Infrastructure deployment
- **Logging**: Centralized logging
- **ConfigurationCore**: Configuration management
- **SecureCredentials**: Credential handling

## Project Structure

```
```

## Usage

1. Run `./Start-AitherZero.ps1`
2. Select from the menu:
   - Deploy Infrastructure
   - Manage Lab VMs
   - Configure Settings
3. Follow the prompts

## Configuration

The main configuration file is `config.psd1` in the project root.

## 🤖 AI-Assisted Development

AitherZero includes comprehensive GitHub Copilot integration to enhance developer productivity:

### Features
- **Custom Instructions**: Project-specific guidance for AI coding assistants
- **Agent Routing**: 8 specialized expert agents for different domains
<<<<<<< HEAD
- **MCP Servers**: Model Context Protocol integration for enhanced context
=======
- **MCP Client**: Model Context Protocol integration for enhanced context (uses external MCP servers)
- **MCP Server**: AitherZero can BE an MCP server - expose automation capabilities to AI assistants! 🆕
  - **Published to GitHub Packages**: `npm install @aitherzero/mcp-server`
  - **Available as Release Asset**: Download tarball from releases
  - **Multi-platform Support**: Works with Claude, GitHub Copilot, and other MCP clients
>>>>>>> eb5ba262
- **Dev Containers**: Pre-configured development environment
- **VS Code Integration**: Optimized settings, tasks, and debugging

### Distribution Formats

AitherZero is available in multiple formats for different use cases:

1. **Platform Package** (`.zip`, `.tar.gz`):
   - Complete PowerShell module with all domains
   - 100+ automation scripts
   - Released via GitHub Releases

2. **Docker Image** (`ghcr.io/wizzense/aitherzero`):
   - Pre-configured container environment
   - Multi-platform: `linux/amd64`, `linux/arm64`
   - Published to GitHub Container Registry
   - Perfect for CI/CD and isolated environments

3. **MCP Server** (`@aitherzero/mcp-server`):
   - npm package for AI assistant integration
   - Published to GitHub Packages
   - Enables natural language infrastructure management

### Quick Setup
1. **Install GitHub Copilot** extensions in VS Code
2. **Open in Dev Container** (recommended) or install recommended extensions
3. **Set GitHub Token** for MCP servers: `export GITHUB_TOKEN="your_token"`
4. **Start coding** with AI assistance!

### Using Copilot Effectively
```
# Leverage specialized agents
/infrastructure Design a VM network topology
@sarah Review certificate security
@jessica Create Pester tests

# Use context from MCP servers
@workspace Show recent commits to testing domain
@workspace Create issue for feature request

# Follow architecture patterns
@workspace Create a new utility function following AitherZero patterns
```

### Documentation
- [Development Environment Setup](docs/COPILOT-DEV-ENVIRONMENT.md) - Complete guide
- [MCP Server Configuration](docs/COPILOT-MCP-SETUP.md) - Enhanced context setup
- [Custom Instructions](.github/copilot-instructions.md) - AI coding guidance
- [Agent Routing](.github/copilot.yaml) - Specialized experts

**Learn more**: See [docs/COPILOT-DEV-ENVIRONMENT.md](docs/COPILOT-DEV-ENVIRONMENT.md) for the complete setup guide.

## Uninstallation

To remove AitherZero from your system:

```powershell
# Remove the installation
./bootstrap.ps1 -Mode Remove

# Or manually remove the global command
./tools/Install-GlobalCommand.ps1 -Action Uninstall

# Manual cleanup (if needed)
# Remove installation directory
rm -rf ~/AitherZero  # or your custom installation path

# Remove global command (Linux/macOS)
rm ~/.local/bin/aitherzero

# Remove environment variable from shell profiles
# Edit ~/.bashrc, ~/.zshrc, ~/.profile and remove AITHERZERO_ROOT lines
```

## License

MIT License - see LICENSE file for details.<|MERGE_RESOLUTION|>--- conflicted
+++ resolved
@@ -307,15 +307,11 @@
 ### Features
 - **Custom Instructions**: Project-specific guidance for AI coding assistants
 - **Agent Routing**: 8 specialized expert agents for different domains
-<<<<<<< HEAD
-- **MCP Servers**: Model Context Protocol integration for enhanced context
-=======
 - **MCP Client**: Model Context Protocol integration for enhanced context (uses external MCP servers)
 - **MCP Server**: AitherZero can BE an MCP server - expose automation capabilities to AI assistants! 🆕
   - **Published to GitHub Packages**: `npm install @aitherzero/mcp-server`
   - **Available as Release Asset**: Download tarball from releases
   - **Multi-platform Support**: Works with Claude, GitHub Copilot, and other MCP clients
->>>>>>> eb5ba262
 - **Dev Containers**: Pre-configured development environment
 - **VS Code Integration**: Optimized settings, tasks, and debugging
 
