# opentofu-lab-automation
[![CI](https://github.com/wizzense/opentofu-lab-automation/actions/workflows/ci.yml/badge.svg)](https://github.com/wizzense/opentofu-lab-automation/actions/workflows/ci.yml)

## Quick start

 Kicker script for a fresh Windows Server Core setup

  1) Downloads and loads `config_files/default-config.json` by default (override with `-ConfigFile`).

  2) Checks if command-line Git is installed and in PATH. (requirement)
     - Prompts to install a minimal version if missing.
     - Updates PATH if installed but not found in PATH.
     - Configure your Git username and email manually with:
       `git config --global user.name "Your Name"` and
       `git config --global user.email "you@example.com"`.
  3) Checks if GitHub CLI is installed and in PATH. (requirement)
     - Prompts to installs GitHub CLI if missing.
     - Updates PATH if installed but not found in PATH.
     - Prompts for authentication if not already authenticated.
     - Run `gh auth login` before using `0001_Reset-Git.ps1` or `0009_Initialize-OpenTofu.ps1`.
  4) Clones this repository from config.json -> RepoUrl to config.json -> LocalPath (or a default path).
  5) Invokes runner.ps1 from this repo. Runner can be ran with optional parameters to automatically run, but it will prompt you to manually select which scripts to run by default. After a selection completes, the menu is shown again so you can run more scripts or type `exit` to quit.
     - Use `-ConfigFile <path>` to specify an alternative configuration file. If omitted, `runner.ps1` loads `config_files/default-config.json`.
<<<<<<< HEAD
    - Use `-Quiet` to hide most informational output. This is shorthand for
      `-Verbosity silent`.
     - See [docs/runner.md](docs/runner.md) for detailed usage including non-interactive mode.
=======
    - Use `-Quiet` to hide most informational output (alias for `-Verbosity silent`).
    - Use `-Verbosity <silent|normal|detailed>` for granular log control.
    - See [docs/runner.md](docs/runner.md) for detailed usage including non-interactive mode.
>>>>>>> dc8fcdb9

```


Powershell.exe -NoProfile -ExecutionPolicy Bypass -Command "Invoke-WebRequest -Uri 'https://raw.githubusercontent.com/wizzense/opentofu-lab-automation/refs/heads/main/kicker-bootstrap.ps1' -OutFile '.\kicker-bootstrap.ps1'; .\kicker-bootstrap.ps1 -Quiet"


```
**Note:** These scripts require PowerShell 7 or later. Install the latest `pwsh` and use it instead of `powershell.exe`.


Clone this repository and apply the lab template:

```bash
git clone https://github.com/wizzense/opentofu-lab-automation.git
cd opentofu-lab-automation
tofu init && tofu apply
```

The configuration reads variables from `lab_config.yaml`, which you can copy from `templates/lab_config.sample.yaml`.

## Documentation

Detailed guides and module references are located in the [docs](docs/) directory. Start with [docs/index.md](docs/index.md) for an overview.

## Python CLI

The optional `labctl` command line utility lives in the [py](py/) folder.
Install its dependencies with [Poetry](https://python-poetry.org/) and run the
subcommands via `poetry run`:

```bash
cd py
poetry install
poetry run labctl hv facts
```

See [docs/python-cli.md](docs/python-cli.md) for further details.


  Kicker script for a fresh Windows Server Core setup

  1) Downloads and loads `config_files/default-config.json` by default (override with `-ConfigFile`).

  2) Checks if command-line Git is installed and in PATH. (requirement)
     - Prompts to install a minimal version if missing.
     - Updates PATH if installed but not found in PATH.
     - Configure your Git username and email manually with:
       `git config --global user.name "Your Name"` and
       `git config --global user.email "you@example.com"`.
  3) Checks if GitHub CLI is installed and in PATH. (requirement)
     - Prompts to installs GitHub CLI if missing.
     - Updates PATH if installed but not found in PATH.
     - Prompts for authentication if not already authenticated.
     - Run `gh auth login` before using `0001_Reset-Git.ps1` or `0009_Initialize-OpenTofu.ps1`.
  4) Clones this repository from config.json -> RepoUrl to config.json -> LocalPath (or a default path).
  5) Invokes runner.ps1 from this repo. Runner can be ran with optional parameters to automatically run, but it will prompt you to manually select which scripts to run by default. After a selection completes, the menu is shown again so you can run more scripts or type `exit` to quit.
     - Use `-ConfigFile <path>` to specify an alternative configuration file. If omitted, `runner.ps1` loads `config_files/default-config.json`.
<<<<<<< HEAD
     - Use `-Quiet` to hide most informational output. This is shorthand for
       `-Verbosity silent`.
=======
     - Use `-Quiet` to hide most informational output (alias for `-Verbosity silent`).
     - Use `-Verbosity <silent|normal|detailed>` for granular log control.
>>>>>>> dc8fcdb9
     - See [docs/runner.md](docs/runner.md) for detailed usage including non-interactive mode.

```


Powershell.exe -NoProfile -ExecutionPolicy Bypass -Command "Invoke-WebRequest -Uri 'https://raw.githubusercontent.com/wizzense/opentofu-lab-automation/refs/heads/main/kicker-bootstrap.ps1' -OutFile '.\kicker-bootstrap.ps1'; .\kicker-bootstrap.ps1 -Quiet"


```
**Note:** These scripts require PowerShell 7 or later. Install the latest `pwsh` and use it instead of `powershell.exe`.

The repo expects the latest stable code on the `main` branch. When running
`iso_tools/bootstrap.ps1`, you can override the branch with the `-Branch`
parameter if needed.

It will prompt print the current config and prompt you to customize it interactively. 


Example opentofu-infra repo: https://github.com/wizzense/tofu-base-lab.git
Example config file: https://raw.githubusercontent.com/wizzense/tofu-base-lab/refs/heads/main/configs/bootstrap-config.json

To get opentofu setup, really you only need to specify these when runner.ps1 is called: 0006,0007,0008,0009,0010

The runner script can run the following: 

0000_Cleanup-Files.ps1 - Removed lab-infra opentofu infrastructure repo

0001_Reset-Git.ps1 - resets the lab-infra opentofu repository if you modify any files and want to re-pull or reset them

0006_Install-ValidationTools.ps1 - downloads the  cosign exe to C:\temp\cosign

0007_Install-Go.ps1 - downloads and installs Go

0008_Install-OpenTofu.ps1 - Downloads and installs opentofu standalone (verified with cosign). The version used comes from `OpenTofuVersion` in `default-config.json` and defaults to `latest`.

0009_Initialize-OpenTofu.ps1 - setups up opentofu and the lab-infra repo in C:\temp\base-infra

0010_Prepare-HyperVHost.ps1 - runs a lot of configuration to prep a hyper-v host to be used as a provider 

- Enables hyper-v if not enabled
  
- enables WinRM if not enabled
  
  - WinRS MaxMemoryPerShellMB to 1024
    
  - WinRM MaxTimeoutms to 1800000
    
  - TrustedHosts to '*'
    
  - Negotiate to True
    
- creates a self-signed RootCA Cert (prompts for password)
  
- creates self-signed host certificate (prompts for password)
  
- Configured WinRM HTTPs Listener
  
- Allows HTTP 5986 through firewall
  
- Creates a Go workspace in C:\GoWorkspace
  
  - Builds the hyperv-provider for opentofu from tailiesins git
    
  - Copies the provider to the lab-infra
  - Converts the generated certificates to PEM files and updates `providers.tf`

**Certificate prerequisites**

- You will be prompted for passwords when creating the Root CA and host certificates. Use the same password when asked.
- Ensure WinRM HTTPS (port 5986) is allowed through the firewall.
- Typical WinRM settings set by the script: `WinRS MaxMemoryPerShellMB = 1024`, `WinRM MaxTimeoutms = 1800000`, `TrustedHosts = '*'`, `Negotiate = True`.

Scripts `0006`–`0010` form the minimal path to a working Hyper‑V provider. On Server Core 2025 you can run them non‑interactively with:

```powershell
./runner.ps1 -Scripts '0006,0007,0008,0009,0010' -Auto -Quiet
```
You can also pass `-Verbosity` with `silent`, `normal`, or `detailed` to control
the amount of console logging.

Completely optional scripts I use for other tasks:
-a----          3/7/2025   7:08 AM            616 0100_Enable-WinRM.ps1
-a----          3/7/2025   7:08 AM            725 0101_Enable-RemoteDesktop.ps1
-a----          3/7/2025   7:08 AM            613 0102_Configure-Firewall.ps1
-a----          3/7/2025   7:08 AM           1203 0103_Change-ComputerName.ps1
-a----          3/7/2025   7:08 AM           1895 0104_Install-CA.ps1
-a----          3/7/2025   7:08 AM           1141 0105_Install-HyperV.ps1
-a----          3/7/2025   7:08 AM           2568 0106_Install-WAC.ps1
-a----          3/7/2025   7:08 AM            272 0111_Disable-TCPIP6.ps1
-a----          3/7/2025   7:08 AM            705 0112_Enable-PXE.ps1
-a----          3/7/2025   7:08 AM            351 0113_Config-DNS.ps1
-a----          3/7/2025   7:08 AM            259 0114_Config-TrustedHosts.ps1

To run ALL scripts, type 'all'.
To run one or more specific scripts, provide comma separated 4-digit prefixes (e.g. 0001,0003).
Or type 'exit' to quit this script.

## Logging

All scripts output to the console using `Write-CustomLog`. If no log file is
specified, a file named `lab.log` is created in `C:\temp` on Windows (or the
system temporary directory on other platforms). Set the `LAB_LOG_DIR`
environment variable or `$script:LogFilePath` to override the location.

Make sure to modify the 'main.tf' so it uses your admin credentials and hostname/IP of the host machine if you don't have a customized config.json or choose not to customize.

provider "hyperv" {
  user            = "ad\\administrator"
  password        = ""
  host            = "192.168.1.121"
  port            = 5986
  https           = true
  insecure        = true  # This skips SSL validation
  use_ntlm        = true  # Use NTLM as it's enabled on the WinRM service
  tls_server_name = ""
  cacert_path     = ""    # Leave empty if skipping SSL validation
  cert_path       = ""    # Leave empty if skipping SSL validation
  key_path        = ""    # Leave empty if skipping SSL validation
  script_path     = "C:/Temp/terraform_%RAND%.cmd"
  timeout         = "30s"
}


variable "hyperv_host_name" {
  type    = string
  default = "192.168.1.121"
}

variable "hyperv_user" {
  type    = string
  default = "ad\\administrator"
}

variable "hyperv_password" {
  type    = string
  default = ""
}

You will also have to modify:


hyperv_vhd: Create multiple VHD objects (one per VM) with distinct paths

resource "hyperv_vhd" "control_node_vhd" {
  count = var.number_of_vms

  depends_on = [hyperv_network_switch.Lan]

  Unique path for each VHD (e.g. ...-0.vhdx, ...-1.vhdx, etc.)
  path = "B:\\hyper-v\\PrimaryControlNode\\PrimaryControlNode-Server2025-${count.index}.vhdx"
  size = 60737421312
}

And:

  dvd_drives {
    controller_number   = "0"
    controller_location = "1"
    path                = "B:\\share\\isos\\2_auto_unattend_en-us_windows_server_2025_updated_feb_2025_x64_dvd_3733c10e.iso"
  }


Will probably change repo name to just 'lab-automation'.

## Node dependency configuration

Node-related installs are controlled under the `Node_Dependencies` section of
`default-config.json`:

```json
"Node_Dependencies": {
  "InstallNode": true,
  "InstallYarn": true,
  "InstallVite": true,
  "InstallNodemon": true,
  "InstallNpm": true,
  "GlobalPackages": ["yarn", "vite", "nodemon"],
  "NpmPath": "C:\\Projects\\vde-mvp\\frontend",
  "CreateNpmPath": false,
  "Node": {
    "InstallerUrl": "https://nodejs.org/dist/v20.11.1/node-v20.11.1-x64.msi"
  }
}
```

The `GlobalPackages` array is the preferred way to list npm packages for
`0202_Install-NodeGlobalPackages.ps1`. The older boolean flags (`InstallYarn`,
`InstallVite`, `InstallNodemon`) are still honored for backward compatibility.

The scripts `0201_Install-NodeCore.ps1`, `0202_Install-NodeGlobalPackages.ps1`
and `0203_Install-npm.ps1` read these keys when installing Node, global npm
  packages, or project dependencies.

## Hyper-V configuration

Hyper-V installation options are defined under the `HyperV` section of
`default-config.json`. The `EnableManagementTools` flag controls whether the
Hyper-V management tools are installed alongside the main feature.

```json
"HyperV": {
  "EnableManagementTools": true,
  "User": "",
  "Password": "",
  ...
}
```

`0105_Install-HyperV.ps1` reads this value when calling
`Install-WindowsFeature`. If the property is missing, the script defaults to
`true`.

## Troubleshooting

If you encounter `fatal: Class not registered` after a browser window briefly opens,
the Git credential manager could not launch the authentication flow.
Install the [GitHub CLI](https://cli.github.com/) and authenticate once before
running the automation scripts:

```powershell
gh auth login
gh repo clone <owner/repo>
```

Using `gh` avoids the COM initialization issues seen with some Git installations
and prevents Git from prompting for a username like `user@github.com`.

The bootstrap script automatically marks the cloned repository as a
`safe.directory` in your global Git config. If you encounter a
"detected dubious ownership" error when running Git manually,
add the path yourself:

```powershell
git config --global --add safe.directory <path>
```

## Running tests

PowerShell 7 or later is required to run the Pester suite. Install `pwsh` with
your platform's package manager and then execute the tests:

```bash
# Windows
winget install --id Microsoft.PowerShell -e

# Debian/Ubuntu
sudo apt-get update && sudo apt-get install -y powershell

# macOS
brew install --cask powershell

pwsh -NoLogo -NoProfile -Command "Invoke-Pester"
```

The suite includes a YAML parsing test that is skipped unless the
`powershell-yaml` module is installed. Install it (optionally) with:

```powershell
Install-Module powershell-yaml -Scope CurrentUser
```

## Utility scripts

`lab_utils/Get-Platform.ps1` detects the current platform.
Load the function and call it to get `Windows`, `Linux` or `MacOS`.

```powershell
. ./lab_utils/Get-Platform.ps1
Get-Platform
```

Use this output to branch your automation logic according to the host
operating system. Check the other `lab_utils` scripts for additional
cross-platform helpers.
<|MERGE_RESOLUTION|>--- conflicted
+++ resolved
@@ -21,15 +21,13 @@
   4) Clones this repository from config.json -> RepoUrl to config.json -> LocalPath (or a default path).
   5) Invokes runner.ps1 from this repo. Runner can be ran with optional parameters to automatically run, but it will prompt you to manually select which scripts to run by default. After a selection completes, the menu is shown again so you can run more scripts or type `exit` to quit.
      - Use `-ConfigFile <path>` to specify an alternative configuration file. If omitted, `runner.ps1` loads `config_files/default-config.json`.
-<<<<<<< HEAD
     - Use `-Quiet` to hide most informational output. This is shorthand for
       `-Verbosity silent`.
      - See [docs/runner.md](docs/runner.md) for detailed usage including non-interactive mode.
-=======
     - Use `-Quiet` to hide most informational output (alias for `-Verbosity silent`).
     - Use `-Verbosity <silent|normal|detailed>` for granular log control.
     - See [docs/runner.md](docs/runner.md) for detailed usage including non-interactive mode.
->>>>>>> dc8fcdb9
+
 
 ```
 
@@ -88,13 +86,12 @@
   4) Clones this repository from config.json -> RepoUrl to config.json -> LocalPath (or a default path).
   5) Invokes runner.ps1 from this repo. Runner can be ran with optional parameters to automatically run, but it will prompt you to manually select which scripts to run by default. After a selection completes, the menu is shown again so you can run more scripts or type `exit` to quit.
      - Use `-ConfigFile <path>` to specify an alternative configuration file. If omitted, `runner.ps1` loads `config_files/default-config.json`.
-<<<<<<< HEAD
+
      - Use `-Quiet` to hide most informational output. This is shorthand for
        `-Verbosity silent`.
-=======
      - Use `-Quiet` to hide most informational output (alias for `-Verbosity silent`).
      - Use `-Verbosity <silent|normal|detailed>` for granular log control.
->>>>>>> dc8fcdb9
+
      - See [docs/runner.md](docs/runner.md) for detailed usage including non-interactive mode.
 
 ```
