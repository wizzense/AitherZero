<p align="center">
  <img src="aitherium_logo.jpg" alt="Aitherium Logo" width="200"/>
</p>

<h1 align="center">AitherZero</h1>

<p align="center">
  <strong>Aitherium™ Enterprise Infrastructure Automation Platform</strong><br>
  Infrastructure automation platform with AI-powered orchestration
</p>

<p align="center">
  <a href="#quick-install">Quick Install</a> •
  <a href="#features">Features</a> •
  <a href="#documentation">Documentation</a> •
  <a href="#license">License</a>
</p>

---

## 🚀 Quick Install

### One-Liner Installation (Recommended)

**Windows/Linux/macOS (PowerShell 5.1+)**

```powershell
iwr -useb https://raw.githubusercontent.com/wizzense/AitherZero/main/bootstrap.ps1 | iex
```

**Linux/macOS (Bash)**

```bash
curl -sSL https://raw.githubusercontent.com/wizzense/AitherZero/main/bootstrap.sh | bash
```

### Download Latest Release Package

**Option 1: Direct Download (Latest Release)**

```powershell
# Download latest release ZIP
$latest = (Invoke-RestMethod "https://api.github.com/repos/wizzense/AitherZero/releases/latest").assets | Where-Object {$_.name -like "*.zip"}
Invoke-WebRequest -Uri $latest.browser_download_url -OutFile "AitherZero-latest.zip"
Expand-Archive -Path "AitherZero-latest.zip" -DestinationPath ./
cd AitherZero-*
./bootstrap.ps1 -Mode New
```

**Option 2: GitHub CLI**

```bash
# Using GitHub CLI (gh)
gh repo clone wizzense/AitherZero
cd AitherZero
bash tools/setup-git-merge.sh  # Configure merge strategy for auto-generated files
./bootstrap.sh
```

<<<<<<< HEAD
**Note**: After cloning, run these setup commands:

=======
**Note**: After cloning, run this setup command:
>>>>>>> 81a265ad
```bash
# Enable pre-commit hooks and Git merge strategy (recommended for contributors)
pwsh -File automation-scripts/0004_Setup-GitHooks.ps1

# Or using the global command (after bootstrap):
aitherzero 0004
```

<<<<<<< HEAD
See [Git Merge Setup Guide](./library/docs/GIT-MERGE-SETUP.md) and [Git Hooks README](./.githooks/README.md) for details.
=======
See [Git Hooks README](./.githooks/README.md) for details.
>>>>>>> 81a265ad

**Option 3: Git Clone**

```bash
# Traditional git clone
git clone https://github.com/wizzense/AitherZero.git
cd AitherZero
./bootstrap.ps1  # Windows/PowerShell
# OR
./bootstrap.sh   # Linux/macOS
```

## 📋 Requirements

**Automatically Installed:**

- PowerShell 7.0+ (auto-installed if missing)
- Git (auto-installed if missing)

**Optional:**

- OpenTofu or Terraform (for infrastructure automation)
- Docker (for containerized workflows) - [See Docker Guide](DOCKER.md)

### 🐳 Docker Quick Start

Run AitherZero in an isolated container:

```bash
# Pull the latest image from GitHub Container Registry
docker pull ghcr.io/wizzense/aitherzero:latest

# Run interactively
docker run -it --rm ghcr.io/wizzense/aitherzero:latest

# Or use docker-compose for persistent storage
docker-compose up -d
```

**Available Docker images:**

- `ghcr.io/wizzense/aitherzero:latest` - Latest stable release
- `ghcr.io/wizzense/aitherzero:1.0.0` - Specific version
- Multi-platform support: `linux/amd64`, `linux/arm64`

See [Docker Documentation](DOCKER.md) for complete container usage guide.

### 🤖 MCP Server Quick Start

Use AitherZero with AI assistants (Claude, GitHub Copilot, etc.):

```bash
# Install from GitHub Packages
npm install @aitherzero/mcp-server

# Or install globally
npm install -g @aitherzero/mcp-server
```

**Configure with Claude Desktop** (`~/Library/Application Support/Claude/claude_desktop_config.json`):

```json
{
  "mcpServers": {
    "aitherzero": {
      "command": "npx",
      "args": ["@aitherzero/mcp-server"]
    }
  }
}
```

**Configure with VS Code / GitHub Copilot** (`.github/mcp-servers.json`):

```json
{
  "mcpServers": {
    "aitherzero": {
      "command": "npx",
      "args": ["@aitherzero/mcp-server"],
      "description": "AitherZero infrastructure automation"
    }
  }
}
```

See [MCP Server Documentation](mcp-server/README.md) for complete setup and usage guide.

```bash
# Quick start with Docker Compose
git clone https://github.com/wizzense/AitherZero.git
cd AitherZero
docker-compose up -d
docker-compose exec aitherzero pwsh

# Or build and run with Docker
docker build -t aitherzero:latest .
docker run -it --rm aitherzero:latest pwsh
```

📖 **[Complete Docker Documentation](DOCKER.md)** - Building, running, CI/CD integration, and production deployment

## 🎯 Quick Start

```powershell
# After installation, AitherZero is available globally as 'aitherzero'
aitherzero              # Start interactive mode

# Or run from the installation directory
./Start-AitherZero.ps1

# Modern CLI - Simplified syntax
aitherzero -Mode List -Target scripts              # List all automation scripts
aitherzero -Mode Run -Target 0402                  # Run specific script (shortcut)
aitherzero -Mode Run -Target script -ScriptNumber 0402  # Run specific script (verbose)

# The global command works from anywhere
cd /any/directory
./Start-AitherZero.ps1 -Mode Search -Query test    # Find test-related scripts
```

### Global Command

After installation via `bootstrap.ps1`, the `aitherzero` command is automatically available from anywhere on your system:

- **Linux/macOS**: Installed to `~/.local/bin/aitherzero`
- **Windows**: Installed to `%LocalAppData%\AitherZero\bin\aitherzero.cmd`

The global command:

- Automatically locates your AitherZero installation
- Forwards all arguments to `Start-AitherZero.ps1`
- Works from any directory
- Supports all parameters and modes

**Note**: Open a new terminal or run `source ~/.bashrc` (Linux/macOS) for the command to be available after installation.

## 📦 What's Included

The AitherZero package includes:

- **Complete PowerShell module** with all domains and functions
- **200+ automation scripts** (numbered 0000-9999) for systematic execution
- **Cross-platform bootstrap scripts** for automatic dependency installation
- **Comprehensive test suite** with validation tools
- **Quality validation system** for code standards enforcement
- **CI/CD workflow templates** for GitHub Actions
- **Documentation and examples** for all features
- **Docker support** for containerized workflows and testing

## 🐳 Using Docker

AitherZero can run in Docker containers for consistent, isolated environments:

```bash
# Quick start with Docker Compose
docker-compose up -d
docker-compose exec aitherzero pwsh

# Or build and run manually
docker build -t aitherzero:latest .
docker run -it --rm aitherzero:latest pwsh
```

**Benefits:**

- ✅ Consistent environment across platforms
- ✅ No dependency conflicts
- ✅ Perfect for CI/CD pipelines
- ✅ Quick testing and validation

**📖 Full Documentation**: [Docker Guide](DOCKER.md) - Complete instructions for building, running, and using the Docker container.

## 🔧 Verify Installation

```powershell
# Test basic functionality
Import-Module ./AitherZero.psd1
Get-Module AitherZero

# Run syntax validation
./az.ps1 0407

# Run quality checks
./aitherzero 0420 -Path ./aithercore/utilities/Logging.psm1

# Generate and view project report
./az.ps1 0510 -ShowAll
```

## 📊 Quality Standards

AitherZero maintains high code quality standards through automated validation:

```powershell
# Validate component quality
./aitherzero 0420 -Path ./MyModule.psm1

# Validate entire domain
./aitherzero 0420 -Path ./aithercore/testing -Recursive
```

**Quality checks include:**

- ✅ Error handling validation
- ✅ Logging implementation
- ✅ Test coverage verification
- ✅ UI/CLI integration
- ✅ PSScriptAnalyzer compliance

**Documentation:**

- [Quality Standards](library/docs/QUALITY-STANDARDS.md) - Complete quality guidelines
- [Quick Reference](library/docs/QUALITY-QUICK-REFERENCE.md) - Quick reference guide
- [Docker Usage Guide](DOCKER.md) - Container deployment and workflows

## Features

- **Infrastructure Deployment**: Plan, apply, and destroy infrastructure using OpenTofu/Terraform
- **Lab VM Management**: Create and manage virtual machines
- **Configuration**: Simple configuration management
- **Building-Block Automation**: 134 composable scripts for custom automation workflows

## 🧩 Building-Block Automation System

AitherZero provides **134 automation scripts** organized as building blocks that can be combined to create custom workflows for any endpoint configuration or deployment task.

### Quick Start with Building Blocks

```powershell
# Use pre-built recipes
./Start-AitherZero.ps1 -Mode Orchestrate -Playbook endpoint-configuration-example -Profile web-development

# Create custom playbook from template
cp aithercore/orchestration/playbooks/templates/custom-playbook-template.json aithercore/orchestration/playbooks/custom/my-playbook.json

# Execute custom playbook
./Start-AitherZero.ps1 -Mode Orchestrate -Playbook my-playbook
```

### Script Categories

| Range | Category | Scripts | Purpose |
|-------|----------|---------|---------|
| 0000-0099 | Environment Prep | 11 | PowerShell 7, directories, validation tools |
| 0100-0199 | Infrastructure | 6 | Hyper-V, WSL2, certificates, system config |
| 0200-0299 | Dev Tools | 19 | Git, Node, Python, Docker, VS Code, CLIs |
| 0400-0499 | Testing | 26 | Unit tests, integration tests, quality checks |
| 0500-0599 | Reporting | 25 | Reports, metrics, analytics, tech debt |
| 0700-0799 | Dev Workflows | 35 | Git workflows, CI/CD, AI tools, MCP servers |
| 0800-0899 | Issue & Deploy | 19 | Issue management, PR environments |
| 0900-0999 | Test Generation | 3 | Automated test generation |

### Pre-Built Recipes

**Web Development** (30-45 min):

```powershell
./Start-AitherZero.ps1 -Mode Orchestrate -Playbook endpoint-configuration-example -Profile web-development
# Installs: Git, Node.js, Docker, VS Code, testing tools
```

**Python Data Science** (25-35 min):

```powershell
./Start-AitherZero.ps1 -Mode Orchestrate -Playbook endpoint-configuration-example -Profile python-datascience
# Installs: Git, Python, Poetry, VS Code, testing tools
```

**AI-Powered Development** (30-40 min):

```powershell
./Start-AitherZero.ps1 -Mode Orchestrate -Playbook endpoint-configuration-example -Profile ai-powered-development
# Installs: Complete dev stack + AI agents, MCP servers, Copilot integration
```

**Cloud DevOps** (25-35 min):

```powershell
./Start-AitherZero.ps1 -Mode Orchestrate -Playbook endpoint-configuration-example -Profile cloud-devops
# Installs: Git, Docker, Azure CLI, AWS CLI, OpenTofu, Packer
```

### Documentation

<<<<<<< HEAD
- **[Building-Block Index](library/docs/BUILDING-BLOCKS-INDEX.md)** - Start here for overview and quick access
- **[Quick Reference](library/docs/BUILDING-BLOCKS-QUICK-REFERENCE.md)** - Script lookup and common patterns (5 min read)
- **[Complete Guide](library/docs/BUILDING-BLOCKS.md)** - Full documentation with all blocks (15 min read)
- **[Reorganization Plan](library/docs/BUILDING-BLOCKS-REORGANIZATION.md)** - Architecture decisions (10 min read)
- **[Custom Playbook Guide](orchestration/playbooks/custom/README.md)** - Create your own playbooks (10 min read)
=======
- **[Building-Block Index](docs/BUILDING-BLOCKS-INDEX.md)** - Start here for overview and quick access
- **[Quick Reference](docs/BUILDING-BLOCKS-QUICK-REFERENCE.md)** - Script lookup and common patterns (5 min read)
- **[Complete Guide](docs/BUILDING-BLOCKS.md)** - Full documentation with all blocks (15 min read)
- **[Reorganization Plan](docs/BUILDING-BLOCKS-REORGANIZATION.md)** - Architecture decisions (10 min read)
- **[Custom Playbook Guide](aithercore/orchestration/playbooks/custom/README.md)** - Create your own playbooks (10 min read)
>>>>>>> 81a265ad

## Core Modules

- **LabRunner**: Lab automation and VM management
- **OpenTofuProvider**: Infrastructure deployment
- **Logging**: Centralized logging
- **ConfigurationCore**: Configuration management
- **SecureCredentials**: Credential handling

## Project Structure

```
```

## Usage

1. Run `./Start-AitherZero.ps1`
2. Select from the menu:
   - Deploy Infrastructure
   - Manage Lab VMs
   - Configure Settings
3. Follow the prompts

## Configuration

The main configuration file is `config.psd1` in the project root.

## 🤖 AI-Assisted Development

AitherZero includes comprehensive GitHub Copilot integration to enhance developer productivity:

### Features

- **Custom Instructions**: Project-specific guidance for AI coding assistants
- **Agent Routing**: 8 specialized expert agents for different domains
- **MCP Client**: Model Context Protocol integration for enhanced context (uses external MCP servers)
- **MCP Server**: AitherZero can BE an MCP server - expose automation capabilities to AI assistants! 🆕
  - **Published to GitHub Packages**: `npm install @aitherzero/mcp-server`
  - **Available as Release Asset**: Download tarball from releases
  - **Multi-platform Support**: Works with Claude, GitHub Copilot, and other MCP clients
- **Dev Containers**: Pre-configured development environment
- **VS Code Integration**: Optimized settings, tasks, and debugging

### Distribution Formats

AitherZero is available in multiple formats for different use cases:

1. **Platform Package** (`.zip`, `.tar.gz`):
   - Complete PowerShell module with all domains
   - 100+ automation scripts
   - Released via GitHub Releases

2. **Docker Image** (`ghcr.io/wizzense/aitherzero`):
   - Pre-configured container environment
   - Multi-platform: `linux/amd64`, `linux/arm64`
   - Published to GitHub Container Registry
   - Perfect for CI/CD and isolated environments

3. **MCP Server** (`@aitherzero/mcp-server`):
   - npm package for AI assistant integration
   - Published to GitHub Packages
   - Enables natural language infrastructure management

### Quick Setup

1. **Install GitHub Copilot** extensions in VS Code
2. **Open in Dev Container** (recommended) or install recommended extensions
3. **Set GitHub Token** for MCP servers: `export GITHUB_TOKEN="your_token"`
4. **Start coding** with AI assistance!

### Using Copilot Effectively

```
# Leverage specialized agents
/infrastructure Design a VM network topology
@sarah Review certificate security
@jessica Create Pester tests

# Use context from MCP servers
@workspace Show recent commits to testing domain
@workspace Create issue for feature request

# Follow architecture patterns
@workspace Create a new utility function following AitherZero patterns
```

### Documentation

- [Development Environment Setup](library/docs/COPILOT-DEV-ENVIRONMENT.md) - Complete guide
- [MCP Server Configuration](library/docs/COPILOT-MCP-SETUP.md) - Enhanced context setup
- [Custom Instructions](.github/copilot-instructions.md) - AI coding guidance
- [Agent Routing](.github/copilot.yaml) - Specialized experts

**Learn more**: See [library/docs/COPILOT-DEV-ENVIRONMENT.md](library/docs/COPILOT-DEV-ENVIRONMENT.md) for the complete setup guide.

## Uninstallation

To remove AitherZero from your system:

```powershell
# Remove the installation
./bootstrap.ps1 -Mode Remove

# Or manually remove the global command
./tools/Install-GlobalCommand.ps1 -Action Uninstall

# Manual cleanup (if needed)
# Remove installation directory
rm -rf ~/AitherZero  # or your custom installation path

# Remove global command (Linux/macOS)
rm ~/.local/bin/aitherzero

# Remove environment variable from shell profiles
# Edit ~/.bashrc, ~/.zshrc, ~/.profile and remove AITHERZERO_ROOT lines
```

## License

MIT License - see LICENSE file for details.<|MERGE_RESOLUTION|>--- conflicted
+++ resolved
@@ -57,12 +57,7 @@
 ./bootstrap.sh
 ```
 
-<<<<<<< HEAD
 **Note**: After cloning, run these setup commands:
-
-=======
-**Note**: After cloning, run this setup command:
->>>>>>> 81a265ad
 ```bash
 # Enable pre-commit hooks and Git merge strategy (recommended for contributors)
 pwsh -File automation-scripts/0004_Setup-GitHooks.ps1
@@ -71,11 +66,7 @@
 aitherzero 0004
 ```
 
-<<<<<<< HEAD
 See [Git Merge Setup Guide](./library/docs/GIT-MERGE-SETUP.md) and [Git Hooks README](./.githooks/README.md) for details.
-=======
-See [Git Hooks README](./.githooks/README.md) for details.
->>>>>>> 81a265ad
 
 **Option 3: Git Clone**
 
@@ -361,19 +352,11 @@
 
 ### Documentation
 
-<<<<<<< HEAD
 - **[Building-Block Index](library/docs/BUILDING-BLOCKS-INDEX.md)** - Start here for overview and quick access
 - **[Quick Reference](library/docs/BUILDING-BLOCKS-QUICK-REFERENCE.md)** - Script lookup and common patterns (5 min read)
 - **[Complete Guide](library/docs/BUILDING-BLOCKS.md)** - Full documentation with all blocks (15 min read)
 - **[Reorganization Plan](library/docs/BUILDING-BLOCKS-REORGANIZATION.md)** - Architecture decisions (10 min read)
-- **[Custom Playbook Guide](orchestration/playbooks/custom/README.md)** - Create your own playbooks (10 min read)
-=======
-- **[Building-Block Index](docs/BUILDING-BLOCKS-INDEX.md)** - Start here for overview and quick access
-- **[Quick Reference](docs/BUILDING-BLOCKS-QUICK-REFERENCE.md)** - Script lookup and common patterns (5 min read)
-- **[Complete Guide](docs/BUILDING-BLOCKS.md)** - Full documentation with all blocks (15 min read)
-- **[Reorganization Plan](docs/BUILDING-BLOCKS-REORGANIZATION.md)** - Architecture decisions (10 min read)
 - **[Custom Playbook Guide](aithercore/orchestration/playbooks/custom/README.md)** - Create your own playbooks (10 min read)
->>>>>>> 81a265ad
 
 ## Core Modules
 
