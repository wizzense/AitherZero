--- conflicted
+++ resolved
@@ -23,11 +23,13 @@
 ### One-Liner Installation (Recommended)
 
 **Windows/Linux/macOS (PowerShell 5.1+)**
+
 ```powershell
 iwr -useb https://raw.githubusercontent.com/wizzense/AitherZero/main/bootstrap.ps1 | iex
 ```
 
 **Linux/macOS (Bash)**
+
 ```bash
 curl -sSL https://raw.githubusercontent.com/wizzense/AitherZero/main/bootstrap.sh | bash
 ```
@@ -35,6 +37,7 @@
 ### Download Latest Release Package
 
 **Option 1: Direct Download (Latest Release)**
+
 ```powershell
 # Download latest release ZIP
 $latest = (Invoke-RestMethod "https://api.github.com/repos/wizzense/AitherZero/releases/latest").assets | Where-Object {$_.name -like "*.zip"}
@@ -45,6 +48,7 @@
 ```
 
 **Option 2: GitHub CLI**
+
 ```bash
 # Using GitHub CLI (gh)
 gh repo clone wizzense/AitherZero
@@ -54,6 +58,7 @@
 ```
 
 **Note**: After cloning, run these setup commands:
+
 ```bash
 # Configure Git merge strategy for auto-generated files
 bash tools/setup-git-merge.sh
@@ -65,6 +70,7 @@
 See [Git Merge Setup Guide](./library/docs/GIT-MERGE-SETUP.md) and [Git Hooks README](./.githooks/README.md) for details.
 
 **Option 3: Git Clone**
+
 ```bash
 # Traditional git clone
 git clone https://github.com/wizzense/AitherZero.git
@@ -77,10 +83,12 @@
 ## 📋 Requirements
 
 **Automatically Installed:**
+
 - PowerShell 7.0+ (auto-installed if missing)
 - Git (auto-installed if missing)
 
 **Optional:**
+
 - OpenTofu or Terraform (for infrastructure automation)
 - Docker (for containerized workflows) - [See Docker Guide](DOCKER.md)
 
@@ -100,6 +108,7 @@
 ```
 
 **Available Docker images:**
+
 - `ghcr.io/wizzense/aitherzero:latest` - Latest stable release
 - `ghcr.io/wizzense/aitherzero:1.0.0` - Specific version
 - Multi-platform support: `linux/amd64`, `linux/arm64`
@@ -119,6 +128,7 @@
 ```
 
 **Configure with Claude Desktop** (`~/Library/Application Support/Claude/claude_desktop_config.json`):
+
 ```json
 {
   "mcpServers": {
@@ -131,6 +141,7 @@
 ```
 
 **Configure with VS Code / GitHub Copilot** (`.github/mcp-servers.json`):
+
 ```json
 {
   "mcpServers": {
@@ -186,6 +197,7 @@
 - **Windows**: Installed to `%LocalAppData%\AitherZero\bin\aitherzero.cmd`
 
 The global command:
+
 - Automatically locates your AitherZero installation
 - Forwards all arguments to `Start-AitherZero.ps1`
 - Works from any directory
@@ -196,9 +208,10 @@
 ## 📦 What's Included
 
 The AitherZero package includes:
+
 - **Complete PowerShell module** with all domains and functions
 - **200+ automation scripts** (numbered 0000-9999) for systematic execution
-- **Cross-platform bootstrap scripts** for automatic dependency installation  
+- **Cross-platform bootstrap scripts** for automatic dependency installation
 - **Comprehensive test suite** with validation tools
 - **Quality validation system** for code standards enforcement
 - **CI/CD workflow templates** for GitHub Actions
@@ -220,6 +233,7 @@
 ```
 
 **Benefits:**
+
 - ✅ Consistent environment across platforms
 - ✅ No dependency conflicts
 - ✅ Perfect for CI/CD pipelines
@@ -257,6 +271,7 @@
 ```
 
 **Quality checks include:**
+
 - ✅ Error handling validation
 - ✅ Logging implementation
 - ✅ Test coverage verification
@@ -264,6 +279,7 @@
 - ✅ PSScriptAnalyzer compliance
 
 **Documentation:**
+
 - [Quality Standards](library/docs/QUALITY-STANDARDS.md) - Complete quality guidelines
 - [Quick Reference](library/docs/QUALITY-QUICK-REFERENCE.md) - Quick reference guide
 - [Docker Usage Guide](DOCKER.md) - Container deployment and workflows
@@ -308,24 +324,28 @@
 ### Pre-Built Recipes
 
 **Web Development** (30-45 min):
+
 ```powershell
 ./Start-AitherZero.ps1 -Mode Orchestrate -Playbook endpoint-configuration-example -Profile web-development
 # Installs: Git, Node.js, Docker, VS Code, testing tools
 ```
 
 **Python Data Science** (25-35 min):
+
 ```powershell
 ./Start-AitherZero.ps1 -Mode Orchestrate -Playbook endpoint-configuration-example -Profile python-datascience
 # Installs: Git, Python, Poetry, VS Code, testing tools
 ```
 
 **AI-Powered Development** (30-40 min):
+
 ```powershell
 ./Start-AitherZero.ps1 -Mode Orchestrate -Playbook endpoint-configuration-example -Profile ai-powered-development
 # Installs: Complete dev stack + AI agents, MCP servers, Copilot integration
 ```
 
 **Cloud DevOps** (25-35 min):
+
 ```powershell
 ./Start-AitherZero.ps1 -Mode Orchestrate -Playbook endpoint-configuration-example -Profile cloud-devops
 # Installs: Git, Docker, Azure CLI, AWS CLI, OpenTofu, Packer
@@ -333,19 +353,11 @@
 
 ### Documentation
 
-<<<<<<< HEAD
 - **[Building-Block Index](library/docs/BUILDING-BLOCKS-INDEX.md)** - Start here for overview and quick access
 - **[Quick Reference](library/docs/BUILDING-BLOCKS-QUICK-REFERENCE.md)** - Script lookup and common patterns (5 min read)
 - **[Complete Guide](library/docs/BUILDING-BLOCKS.md)** - Full documentation with all blocks (15 min read)
 - **[Reorganization Plan](library/docs/BUILDING-BLOCKS-REORGANIZATION.md)** - Architecture decisions (10 min read)
 - **[Custom Playbook Guide](orchestration/playbooks/custom/README.md)** - Create your own playbooks (10 min read)
-=======
-- **[Building-Block Index](docs/BUILDING-BLOCKS-INDEX.md)** - Start here for overview and quick access
-- **[Quick Reference](docs/BUILDING-BLOCKS-QUICK-REFERENCE.md)** - Script lookup and common patterns (5 min read)
-- **[Complete Guide](docs/BUILDING-BLOCKS.md)** - Full documentation with all blocks (15 min read)
-- **[Reorganization Plan](docs/BUILDING-BLOCKS-REORGANIZATION.md)** - Architecture decisions (10 min read)
-- **[Custom Playbook Guide](domains/orchestration/playbooks/custom/README.md)** - Create your own playbooks (10 min read)
->>>>>>> 6e603adb
 
 ## Core Modules
 
@@ -378,6 +390,7 @@
 AitherZero includes comprehensive GitHub Copilot integration to enhance developer productivity:
 
 ### Features
+
 - **Custom Instructions**: Project-specific guidance for AI coding assistants
 - **Agent Routing**: 8 specialized expert agents for different domains
 - **MCP Client**: Model Context Protocol integration for enhanced context (uses external MCP servers)
@@ -409,12 +422,14 @@
    - Enables natural language infrastructure management
 
 ### Quick Setup
+
 1. **Install GitHub Copilot** extensions in VS Code
 2. **Open in Dev Container** (recommended) or install recommended extensions
 3. **Set GitHub Token** for MCP servers: `export GITHUB_TOKEN="your_token"`
 4. **Start coding** with AI assistance!
 
 ### Using Copilot Effectively
+
 ```
 # Leverage specialized agents
 /infrastructure Design a VM network topology
@@ -430,6 +445,7 @@
 ```
 
 ### Documentation
+
 - [Development Environment Setup](library/docs/COPILOT-DEV-ENVIRONMENT.md) - Complete guide
 - [MCP Server Configuration](library/docs/COPILOT-MCP-SETUP.md) - Enhanced context setup
 - [Custom Instructions](.github/copilot-instructions.md) - AI coding guidance
