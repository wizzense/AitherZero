<p align="center">
  <img src="aitherium_logo.jpg" alt="Aitherium Logo" width="200"/>
</p>

<h1 align="center">AitherZero</h1>

<p align="center">
  <strong>Aitherium™ Enterprise Infrastructure Automation Platform</strong><br>
  Infrastructure automation platform with AI-powered orchestration
</p>

<p align="center">
  <a href="#quick-install">Quick Install</a> •
  <a href="#features">Features</a> •
  <a href="#documentation">Documentation</a> •
  <a href="#license">License</a>
</p>

---

## 🚀 Quick Install

### One-Liner Installation (Recommended)

**Windows/Linux/macOS (PowerShell 5.1+)**
```powershell
iwr -useb https://raw.githubusercontent.com/wizzense/AitherZero/main/bootstrap.ps1 | iex
```

**Linux/macOS (Bash)**
```bash
curl -sSL https://raw.githubusercontent.com/wizzense/AitherZero/main/bootstrap.sh | bash
```

### Download Latest Release Package

**Option 1: Direct Download (Latest Release)**
```powershell
# Download latest release ZIP
$latest = (Invoke-RestMethod "https://api.github.com/repos/wizzense/AitherZero/releases/latest").assets | Where-Object {$_.name -like "*.zip"}
Invoke-WebRequest -Uri $latest.browser_download_url -OutFile "AitherZero-latest.zip"
Expand-Archive -Path "AitherZero-latest.zip" -DestinationPath ./
cd AitherZero-*
./bootstrap.ps1 -Mode New -NonInteractive
```

**Option 2: GitHub CLI**
```bash
# Using GitHub CLI (gh)
gh repo clone wizzense/AitherZero
cd AitherZero
./bootstrap.sh
```

**Option 3: Git Clone**
```bash
# Traditional git clone
git clone https://github.com/wizzense/AitherZero.git
cd AitherZero
./bootstrap.ps1  # Windows/PowerShell
# OR
./bootstrap.sh   # Linux/macOS
```

## 📋 Requirements

**Automatically Installed:**
- PowerShell 7.0+ (auto-installed if missing)
- Git (auto-installed if missing)

**Optional:**
- OpenTofu or Terraform (for infrastructure automation)
- Docker (for containerized workflows)

## 🎯 Quick Start

```powershell
# After installation, AitherZero is available globally as 'aitherzero'
aitherzero              # Start interactive mode

<<<<<<< HEAD
# Or use the command runner
./az.ps1 0511           # Show project dashboard
./az.ps1 0402           # Run unit tests  
./az.ps1 0510           # Generate project report
=======
# Or run from the installation directory
./Start-AitherZero.ps1
>>>>>>> 96925338

# Use the command runner for automation scripts
./az 0511               # Show project dashboard
./az 0402               # Run unit tests  
./az 0510               # Generate project report

# The global command works from anywhere
cd /any/directory
aitherzero -Mode List -Target scripts    # List all automation scripts
aitherzero -Mode Run -Target script -ScriptNumber 0402  # Run specific script
```

### Global Command

After installation via `bootstrap.ps1`, the `aitherzero` command is automatically available from anywhere on your system:

- **Linux/macOS**: Installed to `~/.local/bin/aitherzero`
- **Windows**: Installed to `%LocalAppData%\AitherZero\bin\aitherzero.cmd`

The global command:
- Automatically locates your AitherZero installation
- Forwards all arguments to `Start-AitherZero.ps1`
- Works from any directory
- Supports all parameters and modes

**Note**: Open a new terminal or run `source ~/.bashrc` (Linux/macOS) for the command to be available after installation.

## 📦 What's Included

The AitherZero package includes:
- **Complete PowerShell module** with all domains and functions
- **200+ automation scripts** (numbered 0000-9999) for systematic execution
- **Cross-platform bootstrap scripts** for automatic dependency installation  
- **Comprehensive test suite** with validation tools
- **CI/CD workflow templates** for GitHub Actions
- **Documentation and examples** for all features

## 🔧 Verify Installation

```powershell
# Test basic functionality
Import-Module ./AitherZero.psd1
Get-Module AitherZero

# Run syntax validation
./az.ps1 0407

# Generate and view project report
./az.ps1 0510 -ShowAll
```

## Features

- **Infrastructure Deployment**: Plan, apply, and destroy infrastructure using OpenTofu/Terraform
- **Lab VM Management**: Create and manage virtual machines
- **Configuration**: Simple configuration management

## Core Modules

- **LabRunner**: Lab automation and VM management
- **OpenTofuProvider**: Infrastructure deployment
- **Logging**: Centralized logging
- **ConfigurationCore**: Configuration management
- **SecureCredentials**: Credential handling

## Project Structure

```
```

## Usage

1. Run `./Start-AitherZero.ps1`
2. Select from the menu:
   - Deploy Infrastructure
   - Manage Lab VMs
   - Configure Settings
3. Follow the prompts

## Configuration

Configuration files are stored in the `configs/` directory.

## Uninstallation

To remove AitherZero from your system:

```powershell
# Remove the installation
./bootstrap.ps1 -Mode Remove

# Or manually remove the global command
./tools/Install-GlobalCommand.ps1 -Action Uninstall

# Manual cleanup (if needed)
# Remove installation directory
rm -rf ~/AitherZero  # or your custom installation path

# Remove global command (Linux/macOS)
rm ~/.local/bin/aitherzero

# Remove environment variable from shell profiles
# Edit ~/.bashrc, ~/.zshrc, ~/.profile and remove AITHERZERO_ROOT lines
```

## License

MIT License - see LICENSE file for details.<|MERGE_RESOLUTION|>--- conflicted
+++ resolved
@@ -78,20 +78,8 @@
 # After installation, AitherZero is available globally as 'aitherzero'
 aitherzero              # Start interactive mode
 
-<<<<<<< HEAD
-# Or use the command runner
-./az.ps1 0511           # Show project dashboard
-./az.ps1 0402           # Run unit tests  
-./az.ps1 0510           # Generate project report
-=======
 # Or run from the installation directory
 ./Start-AitherZero.ps1
->>>>>>> 96925338
-
-# Use the command runner for automation scripts
-./az 0511               # Show project dashboard
-./az 0402               # Run unit tests  
-./az 0510               # Generate project report
 
 # The global command works from anywhere
 cd /any/directory
