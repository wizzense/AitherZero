--- conflicted
+++ resolved
@@ -16,11 +16,9 @@
     exit 1
 }
 
-<<<<<<< HEAD
 # expose quiet flag to logger
 if ($Quiet) { $Verbosity = 'silent' }
-=======
->>>>>>> c571f41f
+
 $script:VerbosityLevels = @{ silent = 0; normal = 1; detailed = 2 }
 # honor -Quiet before calculating console level
 if ($Quiet) { $Verbosity = 'silent' }
