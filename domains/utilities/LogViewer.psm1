--- conflicted
+++ resolved
@@ -201,24 +201,12 @@
         [switch]$AutoRefresh
     )
 
-<<<<<<< HEAD
-<<<<<<< HEAD
-    # Check if we're in non-interactive mode (CI or headless environment)
+    # Determine non-interactive mode (CI/headless environments or explicit override)
     $isNonInteractive = -not [Environment]::UserInteractive -or
                         $env:AITHERZERO_NONINTERACTIVE -eq 'true' -or
                         $env:CI -eq 'true' -or
                         $env:GITHUB_ACTIONS -eq 'true' -or
                         $env:TF_BUILD -eq 'true'
-=======
-    # Check if we're in non-interactive mode
-    $isNonInteractive = -not [Environment]::UserInteractive -or
-                        $env:AITHERZERO_NONINTERACTIVE -eq 'true'
->>>>>>> bf56628fa1b22284358a1f4e67344a2a4ee9919d
-=======
-    # Check if we're in non-interactive mode
-    $isNonInteractive = -not [Environment]::UserInteractive -or
-                        $env:AITHERZERO_NONINTERACTIVE -eq 'true'
->>>>>>> bf56628fa1b22284358a1f4e67344a2a4ee9919d
 
     if ($isNonInteractive) {
         # Non-interactive mode - just show summary and exit
