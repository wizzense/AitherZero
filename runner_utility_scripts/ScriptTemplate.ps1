if (-not $PSScriptRoot) {
    $PSScriptRoot = Split-Path -Parent $MyInvocation.MyCommand.Path
}

#Param([pscustomobject]$Config)
<<<<<<< HEAD
=======
if (-not (Get-Module -Name LabRunner)) {
    Import-Module (Join-Path $PSScriptRoot '..\runner_utility_scripts\LabRunner.psd1')
}
>>>>>>> 142efcf5

function Invoke-LabStep {
    param([scriptblock]$Body, [pscustomobject]$Config)
    if ($Config -is [string]) {
        if (Test-Path $Config) {
            $Config = Get-Content -Raw -Path $Config | ConvertFrom-Json
        } else {
            try { $Config = $Config | ConvertFrom-Json } catch {}
        }
    }
    if (-not (Get-Command Write-CustomLog -ErrorAction SilentlyContinue)) {
        . $PSScriptRoot/Logger.ps1
    }

    $prevEAP = $ErrorActionPreference
    $ErrorActionPreference = 'Stop'
    try {
        . $Body $Config
    } catch {
        Write-CustomLog "ERROR: $_"
        throw
    } finally {
        $ErrorActionPreference = $prevEAP
    }
}

Invoke-LabStep -Config $Config -Body {
    Write-CustomLog "Running $($MyInvocation.MyCommand.Name)"

}
<|MERGE_RESOLUTION|>--- conflicted
+++ resolved
@@ -3,12 +3,11 @@
 }
 
 #Param([pscustomobject]$Config)
-<<<<<<< HEAD
-=======
+
 if (-not (Get-Module -Name LabRunner)) {
     Import-Module (Join-Path $PSScriptRoot '..\runner_utility_scripts\LabRunner.psd1')
 }
->>>>>>> 142efcf5
+
 
 function Invoke-LabStep {
     param([scriptblock]$Body, [pscustomobject]$Config)
