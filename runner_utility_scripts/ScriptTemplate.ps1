--- conflicted
+++ resolved
@@ -4,18 +4,6 @@
 
     $prevEAP = $ErrorActionPreference
     $ErrorActionPreference = 'Stop'
-<<<<<<< HEAD
     try { & $Body $Config } catch { Write-CustomLog "ERROR: $_"; exit 1 }
-=======
 
-    try {
-        & $Body
-    } catch {
-        Write-CustomLog "ERROR: $_"
-        exit 1
-    } finally {
-        Set-StrictMode -Off
-        $ErrorActionPreference = $prevEAP
-    }
->>>>>>> a03291c7
 }
