--- conflicted
+++ resolved
@@ -382,10 +382,6 @@
                 }
             }
         }
-<<<<<<< HEAD
-        
-        
-=======
 
         # Script execution profiles - what gets run for each profile
         ExecutionProfiles   = @{
@@ -423,7 +419,6 @@
             }
         }
 
->>>>>>> b668f28e
         # Domain module structure (actual repository state)
         Domains             = @{
             'ai-agents'      = @{ Modules = 3; Description = 'AI integration and workflow orchestration' }
@@ -647,120 +642,7 @@
                 }
             }
         }
-<<<<<<< HEAD
-        
-        # AI Tools and Services
-        AI = @{
-            GitHubCopilot = @{
-                Enabled = $false
-                InstallScript = $null  # Installed via VS Code extension
-                Platforms = @('Windows', 'Linux', 'macOS')
-                Configuration = @{
-                    EnableInVSCode = $true
-                    EnableInCLI = $false
-                    Suggestions = 'auto'
-                }
-            }
-            ClaudeCLI = @{
-                Enabled = $false
-                Version = 'latest'
-                InstallScript = '0220'
-                Platforms = @('Windows', 'Linux', 'macOS')
-                Configuration = @{
-                    APIKeySource = 'environment'  # environment, file, prompt
-                    DefaultModel = 'claude-3-sonnet-20240229'
-                    MaxTokens = 4096
-                }
-            }
-            GeminiCLI = @{
-                Enabled = $false
-                Version = 'latest'
-                InstallScript = '0221'
-                Platforms = @('Windows', 'Linux', 'macOS')
-                Configuration = @{
-                    APIKeySource = 'environment'
-                    DefaultModel = 'gemini-pro'
-                    SafetySettings = 'balanced'
-                }
-            }
-            CodexCLI = @{
-                Enabled = $false
-                Version = 'latest'
-                InstallScript = '0222'
-                Platforms = @('Windows', 'Linux', 'macOS')
-                Configuration = @{
-                    APIKeySource = 'environment'
-                    DefaultModel = 'gpt-4'
-                    Temperature = 0.7
-                }
-            }
-            MCPServers = @{
-                Enabled = $false
-                InstallScript = '0010'
-                Platforms = @('Windows', 'Linux', 'macOS')
-                Configuration = @{
-                    Servers = @('filesystem', 'github', 'git', 'powershell-docs', 'sequential-thinking')
-                    AutoStart = $true
-                }
-            }
-        }
-        
-        # Infrastructure and DevOps Tools
-        InfrastructureTools = @{
-            OpenTofu = @{
-                Enabled = $false
-                Version = 'latest'
-                InstallScript = '0008'
-                Platforms = @('Windows', 'Linux', 'macOS')
-                Configuration = @{
-                    Providers = @('azurerm', 'aws', 'google', 'kubernetes', 'helm', 'hyperv')
-                    PluginCache = '$HOME/.terraform.d/plugin-cache'
-                    AutoInstallProviders = $true
-                }
-            }
-            Terraform = @{
-                Enabled = $false
-                Version = 'latest'
-                InstallScript = '0213'
-                Platforms = @('Windows', 'Linux', 'macOS')
-                Configuration = @{
-                    PreferOpenTofu = $true  # Use OpenTofu if available
-                }
-            }
-            Kubernetes = @{
-                Enabled = $false
-                InstallScript = '0214'
-                Platforms = @('Windows', 'Linux', 'macOS')
-                Configuration = @{
-                    InstallKubectl = $true
-                    InstallHelm = $true
-                    InstallK9s = $false
-                }
-            }
-        }
-        
-        # Self-Hosted Runner Configuration
-        GitHubRunner = @{
-            Enabled = $false
-            Version = 'latest'
-            InstallScript = '0850'
-            Platforms = @('Windows', 'Linux', 'macOS')
-            Configuration = @{
-                RunnerName = '$env:COMPUTERNAME-runner'
-                RunnerGroup = 'Default'
-                Labels = @('self-hosted', '$OS', '$ARCH')
-                WorkDirectory = '_work'
-                InstallAsService = $true
-                StartOnBoot = $true
-                AllowedRepositories = @()  # Empty = all repositories
-                RunnerURL = ''  # Set dynamically
-                RegistrationToken = ''  # Obtained at runtime
-            }
-        }
-        
-=======
-
->>>>>>> b668f28e
+
         # Infrastructure components
         Infrastructure = @{
             System               = @{
@@ -1023,139 +905,12 @@
         AutoInstallDependencies = $true
 
         # Progress and monitoring
-<<<<<<< HEAD
-        ShowProgress = $true
-        ShowDependencies = $true
-        ExecutionHistory = $true
-        HistoryRetentionDays = 30
-        CacheExecutionPlans = $true
-        NotificationEnabled = $true
-        
-        # Script execution profiles - what gets run for each profile
-        ExecutionProfiles = @{
-            Minimal = @{
-                Description = 'Essential components only for basic operation'
-                Features = @('Core.PowerShell7', 'Core.Git')
-                ScriptRanges = @('0000-0099')
-                EstimatedTime = '2-5 minutes'
-                Tools = @('PowerShell', 'Git')
-            }
-            Standard = @{
-                Description = 'Common development environment'
-                Features = @('Core', 'Development.Node', 'Testing.Pester', 'Testing.PSScriptAnalyzer')
-                ScriptRanges = @('0000-0299', '0400-0499')
-                EstimatedTime = '5-15 minutes'
-                Tools = @('PowerShell', 'Git', 'Node', 'Docker')
-            }
-            Developer = @{
-                Description = 'Full development environment with all tools'
-                Features = @('Core', 'Development', 'Testing')
-                ScriptRanges = @('0000-0499')
-                EstimatedTime = '15-30 minutes'
-                Tools = @('PowerShell', 'Git', 'Node', 'Python', 'Docker', 'VSCode', 'GitHubCLI')
-            }
-            Development = @{
-                Description = 'Complete development setup with IDE, AI tools, and workflows'
-                Features = @('Core', 'Development', 'Testing', 'AI.Development')
-                ScriptRanges = @('0000-0299', '0400-0499')
-                EstimatedTime = '20-40 minutes'
-                Tools = @(
-                    # Core development
-                    'PowerShell', 'Git', 'GitHubCLI', 'Node', 'Python', 'Go',
-                    # Editors & IDEs
-                    'VSCode', 'VimPlug',
-                    # Containers & Infrastructure
-                    'Docker', 'OpenTofu', 'Terraform',
-                    # AI & Productivity
-                    'GithubCopilot', 'ClaudeCLI', 'GeminiCLI', 'CodexCLI',
-                    # Quality & Testing
-                    'Pester', 'PSScriptAnalyzer'
-                )
-                EnvironmentSetup = $true
-                ConfigureIDE = $true
-                InstallAITools = $true
-            }
-            'AI-Development' = @{
-                Description = 'AI-enhanced development environment'
-                Features = @('Core', 'Development.Basic', 'AI.All')
-                ScriptRanges = @('0000-0099', '0200-0210', '0220-0230')
-                EstimatedTime = '15-25 minutes'
-                Tools = @(
-                    'PowerShell', 'Git', 'Node', 'VSCode',
-                    'GithubCopilot', 'ClaudeCLI', 'GeminiCLI', 'CodexCLI',
-                    'MCPServers'
-                )
-                ConfigureAI = $true
-            }
-            Deployment = @{
-                Description = 'Deployment-only environment (no dev tools)'
-                Features = @('Core.PowerShell7', 'Infrastructure', 'Automation.Orchestration')
-                ScriptRanges = @('0000-0010', '0100-0199')
-                EstimatedTime = '5-10 minutes'
-                Tools = @('PowerShell', 'Git', 'OpenTofu', 'Docker')
-                SkipDevelopment = $true
-                SkipTesting = $true
-                OptimizeForDeployment = $true
-            }
-            'Full-Stack' = @{
-                Description = 'Complete full-stack development environment'
-                Features = @('Core', 'Development', 'Testing', 'Infrastructure', 'AI')
-                ScriptRanges = @('0000-0499')
-                EstimatedTime = '30-50 minutes'
-                Tools = @(
-                    # Languages & Runtimes
-                    'PowerShell', 'Node', 'Python', 'Go', 'DotNet',
-                    # Version Control
-                    'Git', 'GitHubCLI',
-                    # Editors
-                    'VSCode',
-                    # Containers & Orchestration
-                    'Docker', 'Kubernetes', 'OpenTofu',
-                    # Databases
-                    'PostgreSQL', 'Redis', 'MongoDB',
-                    # AI Tools
-                    'GithubCopilot', 'ClaudeCLI', 'GeminiCLI',
-                    # Testing & Quality
-                    'Pester', 'PSScriptAnalyzer', 'SonarQube'
-                )
-            }
-            Full = @{
-                Description = 'Everything including infrastructure components'
-                Features = @('*')
-                ScriptRanges = @('*')
-                EstimatedTime = '30-60 minutes'
-                Tools = @('*')
-            }
-            CI = @{
-                Description = 'Optimized for CI/CD environments'
-                Features = @('Core', 'Testing', 'Development.Node')
-                ScriptRanges = @('0000-0010', '0201', '0400-0450')
-                Parallel = $true
-                NonInteractive = $true
-                EstimatedTime = '3-8 minutes'
-                Tools = @('PowerShell', 'Git', 'Node', 'Docker')
-            }
-            'Self-Hosted-Runner' = @{
-                Description = 'GitHub Actions self-hosted runner environment'
-                Features = @('Core', 'Development.Basic', 'Testing', 'Infrastructure.Basic')
-                ScriptRanges = @('0000-0099', '0200-0210', '0400-0450', '0800-0850')
-                EstimatedTime = '10-20 minutes'
-                Tools = @(
-                    'PowerShell', 'Git', 'GitHubCLI', 'Node', 'Docker',
-                    'Pester', 'PSScriptAnalyzer', 'OpenTofu'
-                )
-                ConfigureRunner = $true
-                InstallRunnerService = $true
-            }
-        }
-=======
         ShowProgress            = $true
         ShowDependencies        = $true
         ExecutionHistory        = $true
         HistoryRetentionDays    = 30
         CacheExecutionPlans     = $true
         NotificationEnabled     = $true
->>>>>>> b668f28e
 
         # Script range defaults - defines behavior per script number range
         ScriptRangeDefaults     = @{
