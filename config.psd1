﻿#Requires -Version 7.0

<#
.SYNOPSIS
    AitherZero Configuration Manifest - Single Source of Truth
.DESCRIPTION
    This is the master configuration manifest for the AitherZero infrastructure automation platform.
    Every aspect of the system is configuration-driven through this file for true CI/CD automation.
    
    This file serves as both:
    - Configuration store for all components
    - Manifest defining features, dependencies, and capabilities
    - Source of truth for automation workflows
    
    Configuration Features:
    - Native PowerShell Data File (.psd1) format
    - IntelliSense support in IDEs
    - Hierarchical configuration sections
    - Environment-specific overrides
    - Feature dependency mapping
    - Platform abstraction layer
    - CI/CD automation profiles
    
    Configuration Precedence (highest to lowest):
    1. Command-line parameters
    2. Environment variables (AITHERZERO_*)
    3. config.local.psd1 (local overrides, gitignored)
    4. This file (config.psd1) - Master manifest
    5. Module defaults (fallback only)
    
    Automation Philosophy:
    Everything must be configuration-driven. No hardcoded values in scripts.
    All automation scripts read from this configuration manifest.
    
.EXAMPLE
    # Override via environment variable for CI/CD:
    $env:AITHERZERO_PROFILE = "Full"
    $env:AITHERZERO_ENVIRONMENT = "Production"
    
.EXAMPLE
    # Load in automation scripts:
    $config = Get-Configuration
    $shouldInstall = $config.Features.Node.Enabled
    
.NOTES
    Version: 2.0 - Configuration-Driven Architecture
    This file is the single source of truth for all AitherZero operations
#>

# AitherZero Configuration Manifest - Single Source of Truth
@{
    # ===================================================================
    # PLATFORM MANIFEST - System Capabilities and Dependencies
    # ===================================================================
    Manifest = @{
        Name = 'AitherZero'
        Version = '2.0.0'
        Type = 'Infrastructure Automation Platform'
        Description = 'Configuration-driven infrastructure automation with number-based orchestration'
        
        # Platform support matrix
        SupportedPlatforms = @{
            Windows = @{
                Versions = @('10', '11', 'Server2019', 'Server2022')
                MinimumPowerShell = '7.0'
                RequiredFeatures = @('PowerShell7', 'Git')
                OptionalFeatures = @('HyperV', 'WSL2', 'Docker', 'Containers')
            }
            Linux = @{
                Distributions = @('Ubuntu 20.04+', 'Debian 11+', 'RHEL 8+', 'CentOS 8+')
                MinimumPowerShell = '7.0'
                RequiredPackages = @('curl', 'wget', 'git')
                PackageManagers = @('apt', 'yum', 'dnf')
            }
            macOS = @{
                Versions = @('11.0+', '12.0+', '13.0+')
                MinimumPowerShell = '7.0'
                RequiredTools = @('brew', 'git')
            }
        }
        
        # Feature dependency graph
        FeatureDependencies = @{
            # Core features that everything depends on
            Core = @{
                PowerShell7 = @{ Required = $true; MinVersion = '7.0'; Scripts = @('0001') }
                Git = @{ Required = $true; MinVersion = '2.0'; Scripts = @('0207') }
                Configuration = @{ Required = $true; Internal = $true }
                Logging = @{ Required = $true; Internal = $true }
            }
            
            # Development environment
            Development = @{
                Node = @{ 
                    DependsOn = @('Core.PowerShell7')
                    Scripts = @('0201')
                    Features = @('npm', 'yarn', 'vite', 'nodemon')
                }
                Python = @{
                    DependsOn = @('Core.PowerShell7')
                    Scripts = @('0206', '0204')  # Install Python and Poetry
                    Features = @('pip', 'poetry', 'virtualenv')
                }
                VSCode = @{
                    DependsOn = @('Core.PowerShell7')
                    Scripts = @('0210')
                    Extensions = @('ms-vscode.powershell', 'github.copilot')
                }
                Docker = @{
                    DependsOn = @('Core.PowerShell7')
                    Scripts = @('0208')
                    RequiresElevation = $true
                }
                DevTools = @{
                    DependsOn = @('Core.PowerShell7')
                    Scripts = @('0205', '0209', '0211', '0214', '0215', '0216')  # Sysinternals, 7Zip, VS Build Tools, Packer, Chocolatey, PowerShell Profile
                    Description = 'Additional development utilities'
                }
                AITools = @{
                    DependsOn = @('Core.PowerShell7')
                    Scripts = @('0217', '0218')  # Claude Code, Gemini CLI
                    Description = 'AI-powered development tools'
                }
                CloudCLI = @{
                    DependsOn = @('Core.PowerShell7')
                    Scripts = @('0212', '0213')  # Azure CLI, AWS CLI
                    Description = 'Cloud provider command-line tools'
                }
            }
            
            # Infrastructure components  
            Infrastructure = @{
                System = @{
                    DependsOn = @('Core.PowerShell7')
                    Scripts = @('0100')  # Configure-System
                    Description = 'Base system configuration'
                }
                HyperV = @{
                    DependsOn = @('Core.PowerShell7')
                    Scripts = @('0105')
                    RequiresElevation = $true
                    PlatformRestrictions = @('Windows')
                }
                WSL2 = @{
                    DependsOn = @('Core.PowerShell7')
                    Scripts = @('0106')
                    RequiresElevation = $true
                    PlatformRestrictions = @('Windows')
                }
                WindowsAdminCenter = @{
                    DependsOn = @('Core.PowerShell7')
                    Scripts = @('0107')
                    RequiresElevation = $true
                    PlatformRestrictions = @('Windows')
                }
                CertificateAuthority = @{
                    DependsOn = @('Core.PowerShell7')
                    Scripts = @('0104')
                    RequiresElevation = $true
                    PlatformRestrictions = @('Windows')
                }
                PXE = @{
                    DependsOn = @('Core.PowerShell7')
                    Scripts = @('0112')
                    RequiresElevation = $true
                    PlatformRestrictions = @('Windows')
                }
                OpenTofu = @{
                    DependsOn = @('Core.PowerShell7', 'Core.Git')
                    Scripts = @('0008', '0009')
                }
                Go = @{
                    DependsOn = @('Core.PowerShell7')
                    Scripts = @('0007')
                    Description = 'Go language runtime'
                }
                ValidationTools = @{
                    DependsOn = @('Core.PowerShell7')
                    Scripts = @('0006')
                    Description = 'Code validation and analysis tools'
                }
            }
            
            # Testing and quality assurance
            Testing = @{
                TestingTools = @{
                    DependsOn = @('Core.PowerShell7')
                    Scripts = @('0400')
                    Description = 'Install Pester and PSScriptAnalyzer'
                }
                Pester = @{
                    DependsOn = @('Core.PowerShell7')
                    Scripts = @('0400', '0402', '0403', '0409', '0411', '0480', '0490')
                    MinVersion = '5.0.0'
                    Description = 'Unit, integration, and smart testing'
                }
                PSScriptAnalyzer = @{
                    DependsOn = @('Core.PowerShell7')
                    Scripts = @('0400', '0404', '0410')
                    MinVersion = '1.20.0'
                    Description = 'Static code analysis (standard and fast)'
                }
                CodeQuality = @{
                    DependsOn = @('Core.PowerShell7', 'Testing.Pester', 'Testing.PSScriptAnalyzer')
                    Scripts = @('0405', '0406', '0407', '0408', '0412', '0413', '0414')
                    Description = 'Module manifests, AST validation, syntax checks, coverage generation, config validation, optimized tests'
                }
                WorkflowTesting = @{
                    DependsOn = @('Core.PowerShell7')
                    Scripts = @('0440', '0441', '0442', '0443')
                    Description = 'GitHub Actions workflow validation and local testing'
                }
                TestOrchestration = @{
                    DependsOn = @('Testing.Pester')
                    Scripts = @('0450', '0460', '0470')
                    Description = 'Test orchestration and result publishing'
                }
            }
            
            # Reporting and analytics
            Reporting = @{
                SystemInfo = @{
                    DependsOn = @('Core.PowerShell7')
                    Scripts = @('0500', '0501')
                    Description = 'Environment validation and system information'
                }
                ProjectReports = @{
                    DependsOn = @('Core.PowerShell7')
                    Scripts = @('0510', '0511', '0512', '0513', '0514')
                    Description = 'Project reports, dashboards, scheduling, and report generation'
                }
                Analysis = @{
                    DependsOn = @('Core.PowerShell7')
                    Scripts = @('0515', '0520', '0521', '0522', '0523', '0524')
                    Description = 'Documentation deployment, configuration, code quality, security, and tech debt analysis'
                }
                Logging = @{
                    DependsOn = @('Core.PowerShell7')
                    Scripts = @('0530', '0550')
                    Description = 'Log viewing and health dashboard'
                }
                CI = @{
                    DependsOn = @('Core.PowerShell7')
                    Scripts = @('0599')
                    Description = 'CI progress reporting'
                }
            }
            
            # Git automation and workflows
            Git = @{
                GitSetup = @{
                    DependsOn = @('Core.Git')
                    Scripts = @('0700')
                    Description = 'Git environment configuration'
                }
                GitWorkflow = @{
                    DependsOn = @('Core.Git')
                    Scripts = @('0701', '0702', '0703', '0704', '0705', '0709', '0798', '0799')
                    Description = 'Branch creation, commits, PRs, comments, changelog generation, and tag cleanup'
                }
                GitHubRunners = @{
                    DependsOn = @('Core.Git', 'Core.PowerShell7')
                    Scripts = @('0720', '0721', '0722', '0723')
                    Description = 'GitHub Actions runner setup and configuration'
                }
            }
            
            # AI agents and automation
            AIAgents = @{
                Setup = @{
                    DependsOn = @('Core.PowerShell7')
                    Scripts = @('0730')
                    Description = 'AI agent setup and configuration'
                }
                CodeReview = @{
                    DependsOn = @('Core.PowerShell7')
                    Scripts = @('0731', '0735')
                    Description = 'AI-powered code review and security analysis'
                }
                TestGeneration = @{
                    DependsOn = @('Core.PowerShell7', 'Testing.Pester')
                    Scripts = @('0732')
                    Description = 'AI-powered test generation'
                }
                Documentation = @{
                    DependsOn = @('Core.PowerShell7')
                    Scripts = @('0733', '0744', '0745', '0746')
                    Description = 'AI-powered documentation generation, auto-documentation, project indexing, and orchestration'
                }
                Optimization = @{
                    DependsOn = @('Core.PowerShell7')
                    Scripts = @('0734', '0737', '0738', '0739')
                    Description = 'AI performance optimization, monitoring, training, and validation'
                }
                Workflows = @{
                    DependsOn = @('Core.PowerShell7')
                    Scripts = @('0736', '0740', '0741', '0742', '0743')
                    Description = 'AI workflow generation, integration, and automation'
                }
            }
            
            # Issue management and tracking
            IssueManagement = @{
                Creation = @{
                    DependsOn = @('Core.PowerShell7')
<<<<<<< HEAD
                    Scripts = @('0800', '0810', '0825', '0831', '0832')
=======
                    Scripts = @('0800', '0810', '0825', '0832')
>>>>>>> c454c27f
                    Description = 'Issue creation from tests, manual triggers, file generation, and prompt generation'
                }
                Analysis = @{
                    DependsOn = @('Core.PowerShell7')
                    Scripts = @('0801', '0805', '0815', '0816')
                    Description = 'Result parsing, issue analysis, setup, and automation health monitoring'
                }
                Workflow = @{
                    DependsOn = @('Core.PowerShell7')
                    Scripts = @('0820', '0821', '0822', '0831')
                    Description = 'Work context, continuation prompts, issue creation testing, and templates'
                }
                Automation = @{
                    DependsOn = @('Core.PowerShell7')
                    Scripts = @('0840')
                    Description = 'Automated workflow validation and priority-based issue processing'
                }
                PRDeployment = @{
                    DependsOn = @('Core.PowerShell7', 'Core.Git')
                    Scripts = @('0850', '0851', '0852', '0853', '0854')
                    Description = 'Ephemeral PR environment deployment, cleanup, Docker validation, and container management'
                }
            }
            
            # Deployment and validation
            Deployment = @{
                Infrastructure = @{
                    DependsOn = @('Infrastructure.OpenTofu')
                    Scripts = @('0300')
                    Description = 'Infrastructure deployment automation'
                }
                Validation = @{
                    DependsOn = @('Core.PowerShell7')
                    Scripts = @('0900', '0901')
                    Description = 'Self-deployment and local deployment testing'
                }
                TestGeneration = @{
                    DependsOn = @('Core.PowerShell7', 'Testing.Pester')
                    Scripts = @('0950')
                    Description = 'Automatic test generation system - generates unit and integration tests for all automation scripts'
                }
            }
            
            # Maintenance and cleanup
            Maintenance = @{
                Environment = @{
                    DependsOn = @('Core.PowerShell7')
                    Scripts = @('0000', '0002', '0003')
                    Description = 'Environment cleanup, directory setup, and config sync'
                }
                Reset = @{
                    DependsOn = @('Core.PowerShell7')
                    Scripts = @('9999')
                    Description = 'Complete machine reset'
                    RequiresElevation = $true
                }
                QualityValidation = @{
                    DependsOn = @('Core.PowerShell7', 'Testing.Pester', 'Testing.PSScriptAnalyzer')
                    Scripts = @('0420')
                    Features = @('error-handling', 'logging', 'test-coverage', 'ui-integration', 'github-actions', 'static-analysis')
                }
            }
        }
        
        # Script execution profiles - what gets run for each profile
        ExecutionProfiles = @{
            Minimal = @{
                Description = 'Essential components only for basic operation'
                Features = @('Core.PowerShell7', 'Core.Git')
                ScriptRanges = @('0000-0099')
                EstimatedTime = '2-5 minutes'
            }
            Standard = @{
                Description = 'Common development environment'
                Features = @('Core', 'Development.Node', 'Testing.Pester', 'Testing.PSScriptAnalyzer')
                ScriptRanges = @('0000-0299', '0400-0410')
                EstimatedTime = '5-15 minutes'
            }
            Developer = @{
                Description = 'Full development environment with all tools'
                Features = @('Core', 'Development', 'Testing')
                ScriptRanges = @('0000-0499')
                EstimatedTime = '15-30 minutes'
            }
            Full = @{
                Description = 'Everything including infrastructure components'
                Features = @('*')
                ScriptRanges = @('*')
                EstimatedTime = '30-60 minutes'
            }
            CI = @{
                Description = 'Optimized for CI/CD environments'
                Features = @('Core', 'Testing', 'Development.Node')
                ScriptRanges = @('0000-0010', '0201', '0400-0450')
                Parallel = $true
                NonInteractive = $true
                EstimatedTime = '3-8 minutes'
            }
        }
        
        # Domain module structure (actual repository state)
        Domains = @{
            'ai-agents' = @{ Modules = 3; Description = 'AI integration and workflow orchestration' }
            'automation' = @{ Modules = 2; Description = 'Orchestration engine and deployment automation' }
            'configuration' = @{ Modules = 1; Description = 'Unified configuration management' }
            'development' = @{ Modules = 4; Description = 'Developer tools and Git automation' }
            'documentation' = @{ Modules = 2; Description = 'Documentation generation engine and project indexing' }
            'experience' = @{ Modules = 8; Description = 'UI/UX components and interactive menus' }
            'infrastructure' = @{ Modules = 1; Description = 'Infrastructure automation and management' }
            'reporting' = @{ Modules = 2; Description = 'Analytics, reporting, and tech debt analysis' }
            'security' = @{ Modules = 1; Description = 'Security and credential management' }
            'testing' = @{ Modules = 8; Description = 'Testing framework, quality validation, and test generation' }
            'utilities' = @{ Modules = 9; Description = 'Core utilities, logging, and maintenance' }
        }
        
        # Script inventory by range (125 total files, 125 unique numbers - all numbers now unique)
        ScriptInventory = @{
            '0000-0099' = @{ Count = 8; Category = 'Environment Setup' }
            '0100-0199' = @{ Count = 6; Category = 'Infrastructure' }
            '0200-0299' = @{ Count = 16; Category = 'Development Tools' }
            '0300-0399' = @{ Count = 1; Category = 'Deployment' }
            '0400-0499' = @{ Count = 25; Category = 'Testing & Quality' }
            '0500-0599' = @{ Count = 16; Category = 'Reporting & Analytics' }
            '0700-0799' = @{ Count = 30; Category = 'Git & AI Automation' }
            '0800-0899' = @{ Count = 18; Category = 'Issue Management & PR Deployment' }
            '0900-0999' = @{ Count = 3; Category = 'Validation & Test Generation' }
            '9000-9999' = @{ Count = 1; Category = 'Maintenance' }
        }
        
        # Configuration schema version for validation
        SchemaVersion = '2.0'
        LastUpdated = '2025-10-29'
    }
    
    # ===================================================================
    # CORE CONFIGURATION - Fundamental System Settings
    # ===================================================================
    Core = @{
        # Platform and environment
        Name = 'AitherZero'
        Version = '2.0.0'
        Platform = 'auto'  # auto, windows, linux, macos
        Environment = 'Development'  # Development, Testing, Staging, Production, CI
        
        # Execution profiles - determines which features/scripts are enabled
        Profile = 'Standard'  # Minimal, Standard, Developer, Full, CI, Custom
        
        # Behavior settings
        AutoStart = $true
        NonInteractive = $false  # Automatically set to true in CI environments
        CI = $false  # Automatically detected in CI environments
        
        # User experience
        ClearScreenOnStart = $true  # Clear screen when starting interactive mode
        ShowWelcomeMessage = $true
        EnableAnimations = $true    # Disable in CI automatically
        
        # Monitoring and analytics
        UsageAnalytics = $false
        TelemetryEnabled = $false
        ErrorReporting = $true
        CheckForUpdates = $true
        
        # Debugging and development
        DebugMode = $false
        VerboseOutput = $false
        WhatIf = $false  # Preview mode - show what would be done
        DryRun = $false  # Test mode - validate but don't execute
        
        # Execution control
        ContinueOnError = $false
        SkipPrerequisites = $false
        ForceReinstall = $false
        
        # Output and reporting
        OutputFormat = 'Console'  # Console, JSON, XML, Markdown - automatically set to JSON in CI
        ShowProgress = $true
        ShowMemoryUsage = $false
        ShowExecutionTime = $true
        
        # Configuration management
        ConfigValidation = $true
        ConfigHotReload = $true
        ConfigBackup = $true
        
        # Session management
        SaveSession = $true
        RestoreOnStart = $false
        SessionTimeout = 3600
    }
    
    # ===================================================================
    # FEATURES - Component Installation and Configuration
    # ===================================================================
    Features = @{
        # Core requirements - always installed based on dependencies
        Core = @{
            PowerShell7 = @{
                Enabled = $true
                Required = $true
                Version = '7.0+'
                InstallScript = '0001'
                Platforms = @('Windows', 'Linux', 'macOS')
                Installer = @{
                    Windows = 'https://github.com/PowerShell/PowerShell/releases/download/v7.4.6/PowerShell-7.4.6-win-x64.msi'
                    Linux = 'package-manager'  # Handled by bootstrap
                    macOS = 'package-manager'  # Handled by bootstrap
                }
            }
            Git = @{
                Enabled = $true
                Required = $true
                Version = '2.0+'
                InstallScript = '0207'
                Platforms = @('Windows', 'Linux', 'macOS')
                Configuration = @{
                    UserName = ''  # Prompt if empty
                    UserEmail = ''  # Prompt if empty
                    DefaultBranch = 'main'
                    AutoFetch = $true
                }
                Installer = @{
                    Windows = 'https://github.com/git-for-windows/git/releases/download/v2.48.1.windows.1/Git-2.48.1-64-bit.exe'
                    Linux = 'package-manager'
                    macOS = 'package-manager'
                }
            }
        }
        
        # Development tools
        Development = @{
            Node = @{
                Enabled = $true  # Enabled by default for Standard+ profiles
                Version = 'latest-v20.x'
                InstallScript = '0201'
                Platforms = @('Windows', 'Linux', 'macOS')
                Configuration = @{
                    InstallNpm = $true
                    InstallYarn = $true
                    InstallPnpm = $false
                    GlobalPackages = @('yarn', 'vite', 'nodemon', '@types/node')
                    PackageManager = 'auto'  # auto, winget, chocolatey, apt, yum, brew
                }
                Installer = @{
                    Windows = 'https://nodejs.org/dist/latest-v20.x/node-v20-x64.msi'
                    Linux = 'package-manager'
                    macOS = 'package-manager'
                }
            }
            Python = @{
                Enabled = $false
                Version = '3.12+'
                InstallScript = '0206'
                Platforms = @('Windows', 'Linux', 'macOS')
                Configuration = @{
                    InstallPip = $true
                    InstallPoetry = $false
                    CreateVirtualEnv = $true
                    DefaultPackages = @('pip', 'setuptools', 'wheel')
                }
            }
            VSCode = @{
                Enabled = $false
                InstallScript = '0210'
                Platforms = @('Windows', 'Linux', 'macOS')
                Configuration = @{
                    Extensions = @(
                        'ms-vscode.powershell'
                        'ms-azuretools.vscode-docker'
                        'github.copilot'
                        'ms-python.python'
                        'ms-vscode.vscode-json'
                    )
                    Settings = @{
                        AutoSave = 'afterDelay'
                        FormatOnSave = $true
                        TabSize = 4
                    }
                }
            }
            Docker = @{
                Enabled = $false
                InstallScript = '0208'
                Platforms = @('Windows', 'Linux', 'macOS')
                RequiresElevation = $true
                Configuration = @{
                    StartOnBoot = $true
                    WSL2Backend = $true  # Windows only
                    Resources = @{
                        Memory = '4GB'
                        CPUs = 2
                        Disk = '60GB'
                    }
                }
            }
        }
        
        # Infrastructure components
        Infrastructure = @{
            System = @{
                Enabled = $false
                InstallScript = '0100'
                Platforms = @('Windows', 'Linux', 'macOS')
                Description = 'Base system configuration'
            }
            HyperV = @{
                Enabled = $false
                InstallScript = '0105'
                Platforms = @('Windows')
                RequiresElevation = $true
                Configuration = @{
                    PrepareHost = $false
                    EnableManagementTools = $true
                    DefaultVMPath = 'C:\VMs'
                    DefaultVHDPath = 'C:\VHDs'
                }
            }
            WSL2 = @{
                Enabled = $false
                InstallScript = '0106'
                Platforms = @('Windows')
                RequiresElevation = $true
                Configuration = @{
                    Distribution = 'Ubuntu'
                    Version = '2'
                    Settings = @{
                        Memory = '4GB'
                        Processors = 2
                        SwapSize = '2GB'
                        LocalhostForwarding = $true
                    }
                }
            }
            WindowsAdminCenter = @{
                Enabled = $false
                InstallScript = '0106'
                Platforms = @('Windows')
                RequiresElevation = $true
                Description = 'Windows Admin Center for remote management'
            }
            CertificateAuthority = @{
                Enabled = $false
                InstallScript = '0104'
                Platforms = @('Windows')
                RequiresElevation = $true
                Description = 'Certificate Authority installation'
            }
            PXE = @{
                Enabled = $false
                InstallScript = '0112'
                Platforms = @('Windows')
                RequiresElevation = $true
                Description = 'PXE boot configuration'
            }
            OpenTofu = @{
                Enabled = $false
                Version = 'latest'
                InstallScript = '0008'
                InitializeScript = '0009'
                Platforms = @('Windows', 'Linux', 'macOS')
                Configuration = @{
                    Initialize = $false
                    WorkingDirectory = './infrastructure'
                }
            }
            Go = @{
                Enabled = $false
                Version = 'latest'
                InstallScript = '0007'
                Platforms = @('Windows', 'Linux', 'macOS')
                Description = 'Go programming language'
            }
            ValidationTools = @{
                Enabled = $true  # Enabled by default for code quality
                InstallScript = '0006'
                Platforms = @('Windows', 'Linux', 'macOS')
                Description = 'Validation and linting tools (actionlint, etc.)'
            }
        }
        
        # Cloud and DevOps tools
        Cloud = @{
            GitHubCLI = @{
                Enabled = $true  # Required for git automation
                InstallScript = '0207'  # Integrated with Git installation
                Platforms = @('Windows', 'Linux', 'macOS')
                Configuration = @{
                    Authenticate = $false  # Manual auth required
                    Editor = 'code'
                    GitProtocol = 'https'
                }
                Installer = @{
                    Windows = 'https://github.com/cli/cli/releases/download/v2.67.0/gh_2.67.0_windows_amd64.msi'
                    Linux = 'package-manager'
                    macOS = 'package-manager'
                }
            }
            AzureCLI = @{
                Enabled = $false
                InstallScript = '0212'
                Platforms = @('Windows', 'Linux', 'macOS')
            }
            AWSCLI = @{
                Enabled = $false
                InstallScript = '0213'
                Platforms = @('Windows', 'Linux', 'macOS')
            }
        }
        
        # AI Development Tools
        AITools = @{
            ClaudeCode = @{
                Enabled = $false
                InstallScript = '0217'
                Platforms = @('Windows', 'Linux', 'macOS')
                Configuration = @{
                    APIKeyEnvVar = 'ANTHROPIC_API_KEY'
                    Model = 'claude-3-sonnet-20240229'
                }
            }
            GeminiCLI = @{
                Enabled = $false
                InstallScript = '0218'
                Platforms = @('Windows', 'Linux', 'macOS')
                Configuration = @{
                    APIKeyEnvVar = 'GOOGLE_API_KEY'
                    Model = 'gemini-pro'
                }
            }
        }
        
        # Additional Development Tools
        DevTools = @{
            Sysinternals = @{
                Enabled = $false
                InstallScript = '0205'
                Platforms = @('Windows')
                Description = 'Windows Sysinternals Suite'
            }
            SevenZip = @{
                Enabled = $false
                InstallScript = '0209'
                Platforms = @('Windows')
                Description = 'File compression utility'
            }
            VSBuildTools = @{
                Enabled = $false
                InstallScript = '0211'
                Platforms = @('Windows')
                Description = 'Visual Studio Build Tools'
                RequiresElevation = $true
            }
            Packer = @{
                Enabled = $false
                InstallScript = '0214'
                Platforms = @('Windows', 'Linux', 'macOS')
                Description = 'HashiCorp Packer for image building'
            }
            Chocolatey = @{
                Enabled = $false
                InstallScript = '0215'
                Platforms = @('Windows')
                Description = 'Windows package manager'
                RequiresElevation = $true
            }
            Poetry = @{
                Enabled = $false
                InstallScript = '0204'
                Platforms = @('Windows', 'Linux', 'macOS')
                Description = 'Python dependency management'
            }
        }
        
        # Testing and quality tools
        Testing = @{
            Pester = @{
                Enabled = $true  # Always enabled for Standard+ profiles
                Version = '5.0.0+'
                InstallScript = '0400'
                Required = $true
                Platforms = @('Windows', 'Linux', 'macOS')
            }
            PSScriptAnalyzer = @{
                Enabled = $true  # Always enabled for Standard+ profiles
                Version = '1.20.0+'
                InstallScript = '0400'
                Required = $true
                Platforms = @('Windows', 'Linux', 'macOS')
            }
            Act = @{
                Enabled = $false
                InstallScript = '0442'
                Platforms = @('Windows', 'Linux', 'macOS')
                Description = 'Local GitHub Actions testing with nektos/act'
            }
            PowerShellYaml = @{
                Enabled = $false
                InstallScript = '0443'
                Platforms = @('Windows', 'Linux', 'macOS')
                Description = 'YAML parsing for workflow validation'
            }
            QualityValidation = @{
                Enabled = $true  # Always enabled for Standard+ profiles
                InstallScript = '0420'
                Required = $false
                Platforms = @('Windows', 'Linux', 'macOS')
                Configuration = @{
                    MinimumScore = 70  # Minimum quality score required (0-100)
                    FailOnWarnings = $false  # Fail validation on warnings
                    SkipChecks = @()  # Checks to skip: ErrorHandling, Logging, TestCoverage, UIIntegration, GitHubActions, PSScriptAnalyzer
                    ReportFormat = 'Text'  # Text, HTML, JSON
                    ReportPath = './reports/quality'
                    AutoCreateIssues = $true  # Create GitHub issues for failures in CI
                    IssueLabels = @('quality-validation', 'automated', 'needs-fix')
                }
            }
            AutoTestGenerator = @{
                Enabled = $true  # Automatic test generation system
                InstallScript = '0950'
                Required = $false
                Platforms = @('Windows', 'Linux', 'macOS')
                Description = '100% automatic test generation for all automation scripts'
                Configuration = @{
                    Mode = 'Full'  # Full, Quick, Changed, Watch
                    Force = $false  # Regenerate existing tests
                    RunTests = $false  # Run tests after generation
                    AutoGenerate = $true  # Auto-generate on script changes
                    TestsPath = './tests'
                    CoverageTarget = 100  # Target test coverage percentage
                }
            }
        }
    }
    
    # ===================================================================
    # AUTOMATION - Orchestration and Execution Control
    # ===================================================================
    Automation = @{
        # Script execution settings
        ScriptsPath = './automation-scripts'
        DefaultTimeout = 3600
        MaxConcurrency = 4
        ParallelExecution = $true
        DefaultMode = 'Parallel'  # Parallel, Sequential, Staged, Conditional
        
        # Error handling and retries
        ContinueOnError = $false
        MaxRetries = 3
        RetryDelay = 5
        EnableRollback = $false
        
        # Execution control
        ValidateBeforeRun = $true
        SkipConfirmation = $false
        RequiredModules = @('ThreadJob')
        AutoInstallDependencies = $true
        
        # Progress and monitoring
        ShowProgress = $true
        ShowDependencies = $true
        ExecutionHistory = $true
        HistoryRetentionDays = 30
        CacheExecutionPlans = $true
        NotificationEnabled = $true
        
        # Execution profiles mapping
        Profiles = @{
            Minimal = @{
                Description = 'Core infrastructure deployment only'
                Scripts = @('0000-0099', '0100-0199')
                MaxConcurrency = 2
                Features = @('Core')
            }
            Standard = @{
                Description = 'Production-ready automation'
                Scripts = @('0000-0299', '0400-0499')
                MaxConcurrency = 4
                Features = @('Core', 'Development.Node', 'Testing')
            }
            Developer = @{
                Description = 'Complete development environment'
                Scripts = @('0000-0499')
                MaxConcurrency = 6
                Features = @('Core', 'Development', 'Testing')
            }
            Full = @{
                Description = 'Everything including optional components'
                Scripts = @('*')
                MaxConcurrency = 8
                Features = @('*')
            }
        }
    }
    
    # ===================================================================
    # USER INTERFACE - Display and Interaction Settings
    # ===================================================================
    UI = @{
        # Visual settings
        ShowHints = $true
        MenuStyle = 'Interactive'
        ClearScreenOnStart = $true
        TerminalWidth = 'auto'
        EnableAnimations = $false  # Disabled in CI automatically
        EnableColors = $true
        ShowWelcomeMessage = $true
        ProgressBarStyle = 'Classic'
        EnableEmoji = $true
        ShowExecutionTime = $true
        
        # Themes
        Theme = 'Default'
        Themes = @{
            Default = @{
                Primary = 'Cyan'
                Warning = 'Yellow'
                Success = 'Green'
                Error = 'Red'
                Info = 'White'
                Muted = 'DarkGray'
            }
            Dark = @{
                Primary = 'DarkCyan'
                Warning = 'DarkYellow'
                Success = 'DarkGreen'
                Error = 'DarkRed'
                Info = 'Gray'
                Muted = 'DarkGray'
            }
        }
    }
    
    # ===================================================================
    # TESTING - Test Execution and Quality Assurance
    # ===================================================================
    Testing = @{
        # Testing framework
        Framework = 'Pester'
        ShowProgress = $true
        NotifyOnCompletion = $true
        ShowSkipped = $true
        
        # Test execution profiles
        Profiles = @{
            Quick = @{
                Description = 'Fast validation for development'
                Categories = @('Unit', 'Syntax')
                Timeout = 300
                FailFast = $true
            }
            Standard = @{
                Description = 'Default test suite'
                Categories = @('Unit', 'Integration', 'Syntax')
                Timeout = 900
                FailFast = $false
            }
            Full = @{
                Description = 'Complete validation including performance'
                Categories = @('*')
                Timeout = 3600
                FailFast = $false
            }
            CI = @{
                Description = 'Continuous Integration suite'
                Categories = @('Unit', 'Integration', 'E2E')
                Timeout = 1800
                FailFast = $true
                GenerateReports = $true
                Platforms = @('Windows', 'Linux', 'macOS')
            }
        }
        
        # Pester configuration
        Pester = @{
            # Parallel execution settings - optimized for performance
            Parallel = @{
                Enabled = $true
                BlockSize = 5   # Smaller batches for faster feedback  
                Workers = 6     # More workers for better parallelization
                ProcessIsolation = $true  # Run batches in separate processes
            }
            
            # Output settings - optimized for CI/CD
            Output = @{
                Verbosity = 'Minimal'     # Minimal output for speed
                CIFormat = $true          # Use CI-friendly output format
                StackTraceVerbosity = 'FirstLine'  # Reduce verbose output
                ShowPassedTests = $false  # Only show failures for speed
            }
            
            # Run settings
            Run = @{
                PassThru = $true  # Return result object
                Exit = $false     # Don't exit PowerShell after tests
                TestExtension = '.Tests.ps1'  # Test file extension
            }
            
            # Filter settings - control which tests to run
            # NOTE: To run ALL tests, leave Tag empty or set to @()
            Filter = @{
                Tag = @()  # Empty array = run all tests regardless of tags
                ExcludeTag = @('Skip', 'Disabled')  # Only exclude explicitly disabled tests
            }
            
            # Should assertion settings
            Should = @{
                ErrorAction = 'Stop'  # Stop, Continue, SilentlyContinue
            }
        }
        
        # PSScriptAnalyzer settings
        PSScriptAnalyzer = @{
            Enabled = $true
            OutputPath = './tests/analysis'
            
            # Select which rules to run
            IncludeRules = @('*')
            
            # Exclude specific rules
            ExcludeRules = @(
                'PSAvoidUsingWriteHost'  # We use Write-Host for UI output
                'PSUseShouldProcessForStateChangingFunctions'  # Not all functions need ShouldProcess
            )
            
            # Severity levels to check
            Severity = @('Error', 'Warning', 'Information')
        }
        
        # Code coverage
        CodeCoverage = @{
            Enabled = $true
            OutputPath = './tests/coverage'
            Format = @('JaCoCo', 'Cobertura')
            MinimumPercent = 80
            ExcludePaths = @('*/tests/*', '*/legacy-to-migrate/*', '*/examples/*')
        }
        
        # Test output
        OutputPath = './tests/results'
        OutputFormat = @('NUnitXml', 'JUnitXml')
        GenerateReport = $true
        OpenReportAfterRun = $false
    }
    
    # ===================================================================
    # DEVELOPMENT - Development Tools and Git Automation
    # ===================================================================
    Development = @{
        # Git automation
        GitAutomation = @{
            Enabled = $true
            DefaultBranch = 'main'
            AutoCommit = $false
            AutoPR = $false
            SignCommits = $false
            
            # Commit conventions
            CommitConventions = @{
                Format = 'conventional'
                SignOff = $true
                IssueReferences = $true
                Scopes = @('core', 'orchestration', 'infrastructure', 'tests', 'config', 'domains', 'ai', 'ui', 'automation')
                MaxSubjectLength = 72
                MaxBodyLineLength = 100
            }
            
            # Branch naming
            BranchNaming = @{
                Pattern = '{type}/{issue-number}-{description}'
                Types = @('feature', 'fix', 'docs', 'test', 'refactor', 'chore')
                MaxLength = 63
            }
        }
        
        # AI assistance
        AIAgenticCoding = @{
            Enabled = $true
            Provider = 'auto'
            ValidationRequired = $true
            AutoTestGeneration = $true
            
            # Code review settings
            CodeReview = @{
                PSScriptAnalyzer = $true
                DependencyCheck = $true
                ComplexityCheck = $true
                SecurityScan = $true
            }
            
            # Guardrails
            Guardrails = @{
                RequireDocumentation = $true
                RequireTests = $true
                RequireApproval = $true
                MaxFilesPerCommit = 10
                MaxLinesPerFile = 500
                AllowedFileTypes = @('.ps1', '.psm1', '.psd1', '.json', '.md', '.yml', '.yaml')
                BlockPatterns = @('password', 'secret', 'key', 'token')
            }
        }
        
        # Code quality
        CodeQuality = @{
            EnforceCodingStandards = $true
            StrictMode = 'Latest'
            MaxCyclomaticComplexity = 10
            MaxFunctionLength = 100
            RequireCommentBasedHelp = $true
            RequireTypeDeclarations = $false
        }
    }
    
    # ===================================================================
    # AI - Artificial Intelligence and Automation
    # ===================================================================
    AI = @{
        # General AI settings
        Enabled = $true
        
        # AI providers
        Providers = @{
            Claude = @{
                Enabled = $true
                Priority = 1
                MaxTokens = 4096
                Temperature = 0.7
                ApiKeyEnvVar = 'ANTHROPIC_API_KEY'
                Model = 'claude-3-sonnet-20240229'
                UsageTracking = $true
            }
            Codex = @{
                Enabled = $true
                Priority = 3
                MaxTokens = 8192
                Temperature = 0.5
                ApiKeyEnvVar = 'OPENAI_API_KEY'
                Model = 'gpt-4'
                UsageTracking = $true
            }
            Gemini = @{
                Enabled = $true
                Priority = 2
                MaxTokens = 2048
                Temperature = 0.9
                ApiKeyEnvVar = 'GOOGLE_API_KEY'
                Model = 'gemini-pro'
                UsageTracking = $true
            }
        }
        
        # AI capabilities
        TestGeneration = @{
            Enabled = $true
            Framework = 'Pester'
            Version = '5.0+'
            Provider = 'Claude'
            CoverageTarget = 80
            GenerateTypes = @('Unit', 'Integration', 'E2E')
            IncludeMocking = $true
            IncludeEdgeCases = $true
            IncludeErrorConditions = $true
        }
        
        CodeReview = @{
            Enabled = $true
            Profiles = @{
                Quick = @{
                    Checks = @('syntax', 'quality')
                    Providers = @('Codex')
                    Description = 'Fast validation for development'
                    Timeout = 60
                }
                Standard = @{
                    Checks = @('security', 'quality', 'performance')
                    Providers = @('Claude', 'Codex')
                    Description = 'Default review process'
                    Timeout = 300
                }
                Comprehensive = @{
                    Checks = @('security', 'quality', 'performance', 'compliance')
                    Providers = @('Claude', 'Gemini', 'Codex')
                    Description = 'Full analysis with all providers'
                    Timeout = 600
                    FailOnHighSeverity = $true
                }
            }
        }
        
        # Usage monitoring
        UsageMonitoring = @{
            Enabled = $true
            TrackCosts = $true
            GenerateReports = $true
            BudgetAlerts = @{
                Enabled = $true
                DailyLimit = 100
                MonthlyLimit = 1000
                AlertThreshold = 80
            }
        }
    }
    
    # ===================================================================
    # INFRASTRUCTURE - System and Infrastructure Settings
    # ===================================================================
    Infrastructure = @{
        # Provider settings
        Provider = 'opentofu'
        Hypervisor = 'hyperv'
        WorkingDirectory = './infrastructure'
        
        # Default resource settings
        DefaultVMPath = 'C:\VMs'
        DefaultMemory = '2GB'
        DefaultCPU = 2
        
        # Directory paths
        Directories = @{
            LocalPath = 'C:/temp'
            HyperVPath = 'C:/HyperV'
            IsoSharePath = 'C:/iso_share'
            InfraRepoPath = 'C:/Temp/base-infra'
        }
        
        # HyperV specific settings
        HyperV = @{
            EnableManagementTools = $true
            Https = $true
            Insecure = $true
            UseNtlm = $true
            Timeout = '30s'
            Port = 5986
            ScriptPath = 'C:/Temp/tofu_%RAND%.cmd'
            ProviderVersion = '1.2.1'
        }
        
        # Repository settings
        Repositories = @{
            RepoUrl = 'https://github.com/Aitherium/AitherLabs.git'
            InfraRepoUrl = 'https://github.com/Aitherium/aitherium-infrastructure.git'
        }
    }
    
    # ===================================================================
    # SYSTEM - Operating System Configuration
    # ===================================================================
    System = @{
        ComputerName = 'default-lab'
        SetComputerName = $false
        ConfigureFirewall = $false
        FirewallPorts = @(3389, 5985, 5986, 445, 135, '49152-65535')
        AllowRemoteDesktop = $false
        SetTrustedHosts = $false
        TrustedHosts = ''
        SetDNSServers = $false
        DNSServers = '8.8.8.8,1.1.1.1'
        DisableTCPIP6 = $false
        ConfigPXE = $false
        SetupLabProfile = $false
    }
    
    # ===================================================================
    # CERTIFICATE AUTHORITY - CA Configuration
    # ===================================================================
    CertificateAuthority = @{
        CommonName = 'default-lab-RootCA'
        ValidityYears = 5
        InstallCA = $false
    }
    
    # ===================================================================
    # SECURITY - Security and Access Control
    # ===================================================================
    Security = @{
        CredentialStore = 'LocalMachine'
        EncryptionType = 'AES256'
        PasswordComplexity = 'Medium'
        RequireSecureTransport = $true
        RequireAdminForInstall = $false
        EnforceExecutionPolicy = $false
        AllowUnsignedScripts = $true
        EnableMFA = $false
        MaxLoginAttempts = 3
        SessionTimeout = 3600
    }
    
    # ===================================================================
    # REPORTING - Reports and Analytics
    # ===================================================================
    Reporting = @{
        # Report generation
        AutoGenerateReports = $true
        DefaultFormat = 'HTML'
        ReportPath = './reports'
        ExportFormats = @('HTML', 'JSON', 'CSV', 'PDF', 'Markdown')
        CompressReports = $false
        IncludeSystemInfo = $true
        IncludeExecutionLogs = $true
        IncludeScreenshots = $false
        MetricsCollection = $true
        MetricsRetentionDays = 90
        TemplateEngine = 'Default'
        
        # Report distribution
        EmailReports = $false
        UploadToCloud = $false
        
        # Dashboard
        DashboardEnabled = $true
        DashboardPort = 8080
        DashboardAutoOpen = $false
        ClearScreenOnStart = $false
        
        # Tech debt tracking
        TechDebtReporting = @{
            Enabled = $true
            AutoTrack = $true
            Schedule = 'Weekly'
            Thresholds = @{
                CodeQuality = 70
                Documentation = 80
                Security = 90
                ConfigUsage = 80
            }
        }
    }
    
    # ===================================================================
    # LOGGING - Logging and Audit Configuration
    # ===================================================================
    Logging = @{
        # General logging
        Level = 'Information'
        Path = './logs'
        File = 'logs/aitherzero.log'
        Console = $true
        MaxFileSize = '10MB'
        RetentionDays = 30
        Targets = @('Console', 'File')
        
        # Audit logging
        AuditLogging = @{
            Enabled = $true
            Level = 'All'
            ComplianceMode = $true
            IncludeUserInfo = $true
            IncludeSystemInfo = $true
            IncludeCorrelationId = $true
            RetentionDays = 90
        }
    }
    
    # ===================================================================
    # DEPENDENCIES - Module and Package Dependencies
    # ===================================================================
    Dependencies = @{
        # Validation settings
        ValidateOnStart = $true
        EnforceDependencies = $false
        UpdateFrequency = 'OnChange'
        
        # External PowerShell modules
        External = @{
            Pester = @{
                Version = '5.0.0+'
                Required = $false
                Description = 'Testing framework'
            }
            PSScriptAnalyzer = @{
                Version = '1.20.0+'
                Required = $false
                Description = 'Code quality analysis'
            }
            ThreadJob = @{
                Version = '2.0.3+'
                Required = $true
                Description = 'Required for parallel execution'
            }
        }
        
        # Internal modules and scripts (placeholder for future expansion)
        Modules = @{}
        Scripts = @{}
    }
    
    # ===================================================================
    # AUTOMATED ISSUE MANAGEMENT - GitHub Issue Automation
    # ===================================================================
    AutomatedIssueManagement = @{
        # Issue creation settings
        AutoCreateIssues = $true
        CreateFromTestFailures = $true
        CreateFromCodeQuality = $true
        CreateFromSecurity = $true
        
        # Priority-based processing
        PriorityLabels = @{
            Enabled = $true
            Required = $true  # Priority label REQUIRED before automated processing
            ValidLabels = @('P1', 'P2', 'P3', 'P4', 'P5', 'P6', 'P7', 'P8', 'P9', 'P10')
            DefaultPriority = 'P5'  # Default if not specified
            
            # Priority definitions
            P1 = @{ Name = 'Critical'; SLA = '4 hours'; AutoProcess = $true }
            P2 = @{ Name = 'High'; SLA = '24 hours'; AutoProcess = $true }
            P3 = @{ Name = 'Medium'; SLA = '48 hours'; AutoProcess = $true }
            P4 = @{ Name = 'Normal'; SLA = '1 week'; AutoProcess = $true }
            P5 = @{ Name = 'Low'; SLA = '2 weeks'; AutoProcess = $true }
            P6toP10 = @{ Name = 'Backlog'; SLA = 'As capacity allows'; AutoProcess = $true }
        }
        
        # Automated processing rules
        AutomatedProcessing = @{
            Enabled = $true
            RequirePriorityLabel = $true  # Must have P1-P10 label to be auto-processed
            RequireManualApproval = $false  # Set to true to require @copilot mention
            MinimumAgeHours = 2  # Wait 2 hours before auto-processing (allows manual triage)
            MaxIssuesPerRun = 5  # Limit concurrent processing
            
            # Filters
            RequiredLabels = @('copilot-task')  # Must have these labels
            ExcludedLabels = @('on-hold', 'blocked', 'wontfix')  # Skip these
        }
        
        # PR-based grouping (Phase 2)
        PRGrouping = @{
            Enabled = $true
            MinimumGroupSize = 2  # Minimum issues to create group PR (except P1/P2)
            GroupByType = $true  # Group by issue type (code-quality, testing, security)
            GroupByDomain = $true  # Group by file/domain context
            GroupByPriority = $true  # Final grouping by priority level
            
            # Grouping rules
            AlwaysGroupTypes = @('code-quality', 'testing', 'security', 'maintenance')
            SingleIssuePRForPriority = @('P1', 'P2')  # Create individual PR for these priorities
            
            # Branch naming
            BranchPrefix = 'auto-fix/'
            BranchPattern = '{type}-{context}-{priority}-{timestamp}'
            
            # PR settings
            PRTitlePattern = '🤖 [{priority}] Fix {type} issues in {context}'
            AddCopilotMention = $true  # Mention @copilot in PR
            LinkIssuesToPR = $true  # Add comments linking issues to PR
            AddInProgressLabel = $true  # Add in-progress label to grouped issues
        }
        
        # Workflow integration
        Workflows = @{
            IssueCreation = 'auto-create-issues-from-failures.yml'
            CopilotAgent = 'automated-copilot-agent.yml'
            PRAutomation = 'copilot-pr-automation.yml'
            IssueCommenter = 'copilot-issue-commenter.yml'
            IssueCleanup = 'close-auto-issues.yml'  # Phase 1: Close existing auto-created issues
            PRGrouping = 'auto-create-prs-for-issues.yml'  # Phase 2: Group issues and create PRs
        }
        
        # Label management
        Labels = @{
            AutoCreated = 'auto-created'
            CopilotTask = 'copilot-task'
            CopilotPR = 'copilot-pr'  # PRs created for grouped issues
            NeedsPriority = 'needs-priority'  # Issues awaiting priority assignment
            TestFailure = 'test-failure'
            CodeQuality = 'code-quality'
            Security = 'security'
            NeedsFix = 'needs-fix'
            InProgress = 'in-progress'  # Issues linked to active PR
            NeedsReview = 'needs-review'
        }
    }
}<|MERGE_RESOLUTION|>--- conflicted
+++ resolved
@@ -303,11 +303,7 @@
             IssueManagement = @{
                 Creation = @{
                     DependsOn = @('Core.PowerShell7')
-<<<<<<< HEAD
-                    Scripts = @('0800', '0810', '0825', '0831', '0832')
-=======
                     Scripts = @('0800', '0810', '0825', '0832')
->>>>>>> c454c27f
                     Description = 'Issue creation from tests, manual triggers, file generation, and prompt generation'
                 }
                 Analysis = @{
