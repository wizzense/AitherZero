﻿#Requires -Version 7.0

<#
.SYNOPSIS
    AitherZero Configuration Manifest - Single Source of Truth
.DESCRIPTION
    This is the master configuration manifest for the AitherZero infrastructure automation platform.
    Every aspect of the system is configuration-driven through this file for true CI/CD automation.

    This file serves as both:
    - Configuration store for all components
    - Manifest defining features, dependencies, and capabilities
    - Source of truth for automation workflows

    Configuration Features:
    - Native PowerShell Data File (.psd1) format
    - IntelliSense support in IDEs
    - Hierarchical configuration sections
    - Environment-specific overrides
    - Feature dependency mapping
    - Platform abstraction layer
    - CI/CD automation profiles

    Configuration Precedence (highest to lowest):
    1. Command-line parameters
    2. Environment variables (AITHERZERO_*)
    3. config.local.psd1 (local overrides, gitignored)
    4. This file (config.psd1) - Master manifest
    5. Module defaults (fallback only)

    Automation Philosophy:
    Everything must be configuration-driven. No hardcoded values in scripts.
    All automation scripts read from this configuration manifest.

.EXAMPLE
    # Override via environment variable for CI/CD:
    $env:AITHERZERO_PROFILE = "Full"
    $env:AITHERZERO_ENVIRONMENT = "Production"

.EXAMPLE
    # Load in automation scripts:
    $config = Get-Configuration
    $shouldInstall = $config.Features.Node.Enabled

.NOTES
    Version: 2.0 - Configuration-Driven Architecture
    This file is the single source of truth for all AitherZero operations
#>

# AitherZero Configuration Manifest - Single Source of Truth
@{
    # ===================================================================
    # PLATFORM MANIFEST - System Capabilities and Dependencies
    # ===================================================================
    Manifest                 = @{
        Name                = 'AitherZero'
        Version             = '2.0.0'
        Type                = 'Infrastructure Automation Platform'
        Description         = 'Configuration-driven infrastructure automation with number-based orchestration'

        # Platform support matrix
        SupportedPlatforms  = @{
            Windows = @{
                Versions          = @('10', '11', 'Server2019', 'Server2022')
                MinimumPowerShell = '7.0'
                RequiredFeatures  = @('PowerShell7', 'Git')
                OptionalFeatures  = @('HyperV', 'WSL2', 'Docker', 'Containers')
            }
            Linux   = @{
                Distributions     = @('Ubuntu 20.04+', 'Debian 11+', 'RHEL 8+', 'CentOS 8+')
                MinimumPowerShell = '7.0'
                RequiredPackages  = @('curl', 'wget', 'git')
                PackageManagers   = @('apt', 'yum', 'dnf')
            }
            macOS   = @{
                Versions          = @('11.0+', '12.0+', '13.0+')
                MinimumPowerShell = '7.0'
                RequiredTools     = @('brew', 'git')
            }
        }

        # Feature dependency graph
        FeatureDependencies = @{
            # Core features that everything depends on
            Core            = @{
                PowerShell7   = @{ Required = $true; MinVersion = '7.0'; Scripts = @() }
                Git           = @{ Required = $true; MinVersion = '2.0'; Scripts = @('0207') }
                Configuration = @{ Required = $true; Internal = $true }
                Logging       = @{ Required = $true; Internal = $true }
                MCPServers    = @{ Required = $false; Scripts = @('0010'); Description = 'MCP server setup and validation' }
            }

            # Development environment
            Development     = @{
                Node     = @{
                    DependsOn = @('Core.PowerShell7')
                    Scripts   = @('0201')
                    Features  = @('npm', 'yarn', 'vite', 'nodemon')
                }
                Python   = @{
                    DependsOn = @('Core.PowerShell7')
                    Scripts   = @('0206', '0204')  # Install Python and Poetry
                    Features  = @('pip', 'poetry', 'virtualenv')
                }
                VSCode   = @{
                    DependsOn  = @('Core.PowerShell7')
                    Scripts    = @('0210')
                    Extensions = @('ms-vscode.powershell', 'github.copilot')
                }
                Docker   = @{
                    DependsOn         = @('Core.PowerShell7')
                    Scripts           = @('0208')
                    RequiresElevation = $true
                }
                DevTools = @{
                    DependsOn   = @('Core.PowerShell7')
                    Scripts     = @('0205', '0209', '0211', '0214', '0215', '0216', '0219')  # Sysinternals, 7Zip, VS Build Tools, Packer, Chocolatey, PowerShell Profile
                    Description = 'Additional development utilities'
                }
                AITools  = @{
                    DependsOn   = @('Core.PowerShell7')
                    Scripts     = @('0217', '0218')  # Claude Code, Gemini CLI
                    Description = 'AI-powered development tools'
                }
                CloudCLI = @{
                    DependsOn   = @('Core.PowerShell7')
                    Scripts     = @('0212', '0213')  # Azure CLI, AWS CLI
                    Description = 'Cloud provider command-line tools'
                }
            }

            # Infrastructure components
            Infrastructure  = @{
                System               = @{
                    DependsOn   = @('Core.PowerShell7')
                    Scripts     = @('0100')  # Configure-System
                    Description = 'Base system configuration'
                }
                HyperV               = @{
                    DependsOn            = @('Core.PowerShell7')
                    Scripts              = @('0105')
                    RequiresElevation    = $true
                    PlatformRestrictions = @('Windows')
                }
                WSL2                 = @{
                    DependsOn            = @('Core.PowerShell7')
                    Scripts              = @('0106')
                    RequiresElevation    = $true
                    PlatformRestrictions = @('Windows')
                }
                WindowsAdminCenter   = @{
                    DependsOn            = @('Core.PowerShell7')
                    Scripts              = @('0107')
                    RequiresElevation    = $true
                    PlatformRestrictions = @('Windows')
                }
                CertificateAuthority = @{
                    DependsOn            = @('Core.PowerShell7')
                    Scripts              = @('0104')
                    RequiresElevation    = $true
                    PlatformRestrictions = @('Windows')
                }
                PXE                  = @{
                    DependsOn            = @('Core.PowerShell7')
                    Scripts              = @('0112')
                    RequiresElevation    = $true
                    PlatformRestrictions = @('Windows')
                }
                OpenTofu             = @{
                    DependsOn = @('Core.PowerShell7', 'Core.Git')
                    Scripts   = @('0008', '0009')
                }
                Go                   = @{
                    DependsOn   = @('Core.PowerShell7')
                    Scripts     = @('0007')
                    Description = 'Go language runtime'
                }
                ValidationTools      = @{
                    DependsOn   = @('Core.PowerShell7')
                    Scripts     = @('0006')
                    Description = 'Code validation and analysis tools'
                }
            }

            # Testing and quality assurance
            Testing         = @{
                TestingTools      = @{
                    DependsOn   = @('Core.PowerShell7')
                    Scripts     = @('0400')
                    Description = 'Install Pester and PSScriptAnalyzer'
                }
                Pester            = @{
                    DependsOn   = @('Testing.TestingTools')
                    Scripts     = @('0402', '0403', '0409', '0411', '0480', '0490')
                    MinVersion  = '5.0.0'
                    Description = 'Unit, integration, and smart testing'
                }
                PSScriptAnalyzer  = @{
                    DependsOn   = @('Testing.TestingTools')
                    Scripts     = @('0404', '0415')
                    MinVersion  = '1.20.0'
                    Description = 'Static code analysis and cache management'
                }
                CodeQuality       = @{
                    DependsOn   = @('Core.PowerShell7', 'Testing.Pester', 'Testing.PSScriptAnalyzer')
                    Scripts     = @('0405', '0406', '0407', '0408', '0412', '0413', '0414', '0416', '0420', '0425', '0426', '0428')
                    Description = 'Module manifests, AST validation, syntax checks, coverage generation, config validation, optimized tests, component quality, documentation structure validation, test-script synchronization, test discovery validation, test coverage analysis'
                }
                WorkflowTesting   = @{
                    DependsOn   = @('Core.PowerShell7')
                    Scripts     = @('0440', '0441', '0442', '0443')
                    Description = 'GitHub Actions workflow validation and local testing'
                }
                TestOrchestration = @{
                    DependsOn   = @('Testing.Pester')
                    Scripts     = @('0450', '0460', '0470')
                    Description = 'Test orchestration and result publishing'
                }
            }

            # Reporting and analytics
            Reporting       = @{
                SystemInfo     = @{
                    DependsOn   = @('Core.PowerShell7')
                    Scripts     = @('0500', '0501')
                    Description = 'Environment validation and system information'
                }
                ProjectReports = @{
                    DependsOn   = @('Core.PowerShell7')
                    Scripts     = @('0510', '0511', '0512', '0513', '0514', '0516')
                    Description = 'Project reports, dashboards, scheduling, and automated report generation'
                }
                Analysis       = @{
                    DependsOn   = @('Core.PowerShell7')
                    Scripts     = @('0520', '0521', '0522', '0523', '0524', '0525')
                    Description = 'Documentation deployment, configuration, code quality, security, and tech debt analysis'
                }
                Logging        = @{
                    DependsOn   = @('Core.PowerShell7')
                    Scripts     = @('0530', '0531', '0550', '0830')
                    Description = 'Log viewing, workflow reports, health dashboard, and comprehensive log search'
                }
                CI             = @{
                    DependsOn   = @('Core.PowerShell7')
                    Scripts     = @('0599')
                    Description = 'CI progress reporting'
                }
            }

            # Git automation and workflows
            Git             = @{
                GitSetup      = @{
                    DependsOn   = @('Core.Git')
                    Scripts     = @('0700')
                    Description = 'Git environment configuration'
                }
                GitWorkflow   = @{
                    DependsOn   = @('Core.Git')
                    Scripts     = @('0701', '0702', '0703', '0704', '0705', '0709', '0798', '0799')
                    Description = 'Branch creation, commits, PRs, comments, changelog generation, and tag cleanup'
                }
                GitHubRunners = @{
                    DependsOn   = @('Core.Git', 'Core.PowerShell7')
                    Scripts     = @('0720', '0721', '0722', '0723')
                    Description = 'GitHub Actions runner setup and configuration'
                }
            }

            # AI agents and automation
            AIAgents        = @{
                Setup          = @{
                    DependsOn   = @('Core.PowerShell7')
                    Scripts     = @('0730')
                    Description = 'AI agent setup and configuration'
                }
                CodeReview     = @{
                    DependsOn   = @('Core.PowerShell7')
                    Scripts     = @('0731', '0735')
                    Description = 'AI-powered code review and security analysis'
                }
                TestGeneration = @{
                    DependsOn   = @('Core.PowerShell7', 'Testing.Pester')
                    Scripts     = @('0732')
                    Description = 'AI-powered test generation'
                }
                Documentation  = @{
                    DependsOn   = @('Core.PowerShell7')
                    Scripts     = @('0733', '0744', '0745', '0746')
                    Description = 'AI-powered documentation generation, auto-documentation, project indexing, and orchestration'
                }
                Optimization   = @{
                    DependsOn   = @('Core.PowerShell7')
                    Scripts     = @('0734', '0737', '0738', '0739')
                    Description = 'AI performance optimization, monitoring, training, and validation'
                }
                Workflows      = @{
                    DependsOn   = @('Core.PowerShell7')
                    Scripts     = @('0736', '0740', '0741', '0742', '0743')
                    Description = 'AI workflow generation, integration, and automation'
                }
                MCPServer      = @{
                    DependsOn   = @('Core.PowerShell7', 'Development.Node')
                    Scripts     = @('0750', '0751', '0752', '0753', '0754')
                    Description = 'Model Context Protocol server for AI integration - build, start, demo, use, and create new servers from template'
                }
            }

            # Issue management and tracking
            IssueManagement = @{
                Creation     = @{
                    DependsOn   = @('Core.PowerShell7')
                    Scripts     = @('0800', '0810', '0825', '0832')
                    Description = 'Issue creation from tests, manual triggers, file generation, and prompt generation'
                }
                Analysis     = @{
                    DependsOn   = @('Core.PowerShell7')
                    Scripts     = @('0801', '0805', '0815', '0816')
                    Description = 'Result parsing, issue analysis, setup, and automation health monitoring'
                }
                Workflow     = @{
                    DependsOn   = @('Core.PowerShell7')
                    Scripts     = @('0820', '0821', '0822', '0831')
                    Description = 'Work context, continuation prompts, issue creation testing, and templates'
                }
                Automation   = @{
                    DependsOn   = @('Core.PowerShell7')
                    Scripts     = @('0840', '0841')
                    Description = 'Automated workflow validation, priority-based issue processing, and workflow integration validation'
                }
                PRDeployment = @{
                    DependsOn   = @('Core.PowerShell7', 'Core.Git')
                    Scripts     = @('0850', '0851', '0852', '0853', '0854', '0860')
                    Description = 'Ephemeral PR environment deployment, cleanup, Docker validation, container management, and deployment validation'
                }
            }

            # Deployment and validation
            Deployment      = @{
                Infrastructure        = @{
                    DependsOn   = @('Infrastructure.OpenTofu')
                    Scripts     = @('0300')
                    Description = 'Infrastructure deployment automation'
                }
                Validation            = @{
                    DependsOn   = @('Core.PowerShell7')
                    Scripts     = @('0900', '0901')
                    Description = 'Self-deployment and local deployment testing'
                }
                TestGeneration        = @{
                    DependsOn   = @('Core.PowerShell7', 'Testing.Pester')
                    Scripts     = @('0950', '0951')
                    Description = 'Automatic test generation system - generates unit, integration, and functional tests for all automation scripts'
                }
                DocumentationTracking = @{
                    DependsOn   = @('Core.PowerShell7')
                    Scripts     = @('0960', '0961')
                    Description = 'Documentation freshness tracking and directory documentation validation'
                }
                Orchestration         = @{
                    DependsOn   = @('Core.PowerShell7')
                    Scripts     = @('0962', '0963', '0964', '0965', '0966', '0967', '0968')
                    Description = 'Playbook execution, orchestration demos, GitHub workflow conversion, compatibility testing, local validation, orchestration engine testing, and playbook v2 migration'
                }
            }

            Maintenance     = @{
                Environment       = @{
                    DependsOn   = @('Core.PowerShell7')
                    Scripts     = @('0000', '0002', '0003', '0004')
                    Description = 'Environment cleanup, directory setup, config sync, and git hooks setup'
                }
                Reset             = @{
                    DependsOn         = @('Core.PowerShell7')
                    Scripts           = @('9999')
                    Description       = 'Complete machine reset'
                    RequiresElevation = $true
                }
                QualityValidation = @{
                    DependsOn = @('Testing.CodeQuality')
                    Scripts   = @()  # 0420 is part of Testing.CodeQuality
                    Features  = @('error-handling', 'logging', 'test-coverage', 'ui-integration', 'github-actions', 'static-analysis')
                }
            }
        }

        # Script execution profiles - what gets run for each profile
        ExecutionProfiles   = @{
            Minimal   = @{
                Description   = 'Essential components only for basic operation'
                Features      = @('Core.PowerShell7', 'Core.Git')
                ScriptRanges  = @('0000-0099')
                EstimatedTime = '2-5 minutes'
            }
            Standard  = @{
                Description   = 'Common development environment'
                Features      = @('Core', 'Development.Node', 'Testing.Pester', 'Testing.PSScriptAnalyzer')
                ScriptRanges  = @('0000-0299', '0400-0499')
                EstimatedTime = '5-15 minutes'
            }
            Developer = @{
                Description   = 'Full development environment with all tools'
                Features      = @('Core', 'Development', 'Testing')
                ScriptRanges  = @('0000-0499')
                EstimatedTime = '15-30 minutes'
            }
            Full      = @{
                Description   = 'Everything including infrastructure components'
                Features      = @('*')
                ScriptRanges  = @('*')
                EstimatedTime = '30-60 minutes'
            }
            CI        = @{
                Description    = 'Optimized for CI/CD environments'
                Features       = @('Core', 'Testing', 'Development.Node')
                ScriptRanges   = @('0000-0010', '0201', '0400-0450')
                Parallel       = $true
                NonInteractive = $true
                EstimatedTime  = '3-8 minutes'
            }
        }

        # Domain module structure (actual repository state)
        Domains             = @{
            'ai-agents'      = @{ Modules = 3; Description = 'AI integration and workflow orchestration' }
            'automation'     = @{ Modules = 5; Description = 'Orchestration engine and script utilities' }
            'cli'            = @{ Modules = 1; Description = 'CLI cmdlets and interactive interface' }
            'configuration'  = @{ Modules = 2; Description = 'Unified configuration management' }
            'development'    = @{ Modules = 4; Description = 'Developer tools and Git automation' }
            'documentation'  = @{ Modules = 2; Description = 'Documentation generation engine and project indexing' }
            'infrastructure' = @{ Modules = 1; Description = 'Infrastructure automation and management' }
<<<<<<< HEAD
            'orchestration'  = @{ Modules = 0; Description = 'Playbook orchestration and workflow management' }
=======
            'orchestration'  = @{ Modules = 0; Description = 'Playbooks and workflow schemas' }
>>>>>>> d17b9711
            'reporting'      = @{ Modules = 2; Description = 'Analytics, reporting, and tech debt analysis' }
            'security'       = @{ Modules = 1; Description = 'Security and credential management' }
            'testing'        = @{ Modules = 9; Description = 'Testing framework, quality validation, and test generation' }
            'utilities'      = @{ Modules = 10; Description = 'Core utilities, logging, and maintenance' }
        }

        # Script inventory by range (156 total files, 153 unique numbers)
        # All scripts now have unique numbers
        # Counts represent unique script NUMBERS, not total files
        ScriptInventory     = @{
            '0000-0099' = @{ Count = 9; Category = 'Environment Setup' }
            '0100-0199' = @{ Count = 7; Category = 'Infrastructure' }
            '0200-0299' = @{ Count = 17; Category = 'Development Tools' }
            '0300-0399' = @{ Count = 1; Category = 'Deployment' }
            '0400-0499' = @{ Count = 28; Category = 'Testing & Quality' }
            '0500-0599' = @{ Count = 21; Category = 'Reporting & Analytics' }
            '0700-0799' = @{ Count = 35; Category = 'Git & AI Automation' }
            '0800-0899' = @{ Count = 21; Category = 'Issue Management & PR Deployment' }
            '0900-0999' = @{ Count = 13; Category = 'Validation & Test Generation' }
            '9000-9999' = @{ Count = 1; Category = 'Maintenance' }
        }

        # Configuration schema version for validation
        SchemaVersion       = '2.0'
        LastUpdated         = '2025-11-03'
    }

    # ===================================================================
    # CORE CONFIGURATION - Fundamental System Settings
    # ===================================================================
    Core                     = @{
        # Platform and environment
        Name               = 'AitherZero'
        Version            = '2.0.0'
        Platform           = 'auto'  # auto, windows, linux, macos
        Environment        = 'Development'  # Development, Testing, Staging, Production, CI

        # Execution profiles - determines which features/scripts are enabled
        Profile            = 'Standard'  # Minimal, Standard, Developer, Full, CI, Custom

        # Behavior settings
        AutoStart          = $true
        NonInteractive     = $false  # Automatically set to true in CI environments
        CI                 = $false  # Automatically detected in CI environments

        # User experience
        ClearScreenOnStart = $true  # Clear screen when starting interactive mode
        ShowWelcomeMessage = $true
        EnableAnimations   = $true    # Disable in CI automatically

        # Monitoring and analytics
        UsageAnalytics     = $false
        TelemetryEnabled   = $false
        ErrorReporting     = $true
        CheckForUpdates    = $true

        # Debugging and development
        DebugMode          = $false
        VerboseOutput      = $false
        WhatIf             = $false  # Preview mode - show what would be done
        DryRun             = $false  # Test mode - validate but don't execute

        # Execution control
        ContinueOnError    = $false
        SkipPrerequisites  = $false
        ForceReinstall     = $false

        # Output and reporting
        OutputFormat       = 'Console'  # Console, JSON, XML, Markdown - automatically set to JSON in CI
        ShowProgress       = $true
        ShowMemoryUsage    = $false
        ShowExecutionTime  = $true

        # Configuration management
        ConfigValidation   = $true
        ConfigHotReload    = $true
        ConfigBackup       = $true

        # Session management
        SaveSession        = $true
        RestoreOnStart     = $false
        SessionTimeout     = 3600
    }

    # ===================================================================
    # FEATURES - Component Installation and Configuration
    # ===================================================================
    Features                 = @{
        # Core requirements - always installed based on dependencies
        Core           = @{
            PowerShell7 = @{
                Enabled       = $true
                Required      = $true
                Version       = '7.0+'
                InstallScript = $null  # PowerShell 7 installation handled by bootstrap
                Platforms     = @('Windows', 'Linux', 'macOS')
                Installer     = @{
                    Windows = 'https://github.com/PowerShell/PowerShell/releases/download/v7.4.6/PowerShell-7.4.6-win-x64.msi'
                    Linux   = 'package-manager'  # Handled by bootstrap
                    macOS   = 'package-manager'  # Handled by bootstrap
                }
            }
            Git         = @{
                Enabled       = $true
                Required      = $true
                Version       = '2.0+'
                InstallScript = '0207'
                Platforms     = @('Windows', 'Linux', 'macOS')
                Configuration = @{
                    UserName      = ''  # Prompt if empty
                    UserEmail     = ''  # Prompt if empty
                    DefaultBranch = 'main'
                    AutoFetch     = $true
                }
                Installer     = @{
                    Windows = 'https://github.com/git-for-windows/git/releases/download/v2.48.1.windows.1/Git-2.48.1-64-bit.exe'
                    Linux   = 'package-manager'
                    macOS   = 'package-manager'
                }
            }
        }

        # Development tools
        Development    = @{
            Node   = @{
                Enabled       = $true  # Enabled by default for Standard+ profiles
                Version       = 'latest-v20.x'
                InstallScript = '0201'
                Platforms     = @('Windows', 'Linux', 'macOS')
                Configuration = @{
                    InstallNpm     = $true
                    InstallYarn    = $true
                    InstallPnpm    = $false
                    GlobalPackages = @('yarn', 'vite', 'nodemon', '@types/node')
                    PackageManager = 'auto'  # auto, winget, chocolatey, apt, yum, brew
                }
                Installer     = @{
                    Windows = 'https://nodejs.org/dist/latest-v20.x/node-v20-x64.msi'
                    Linux   = 'package-manager'
                    macOS   = 'package-manager'
                }
            }
            Python = @{
                Enabled       = $false
                Version       = '3.12+'
                InstallScript = '0206'
                Platforms     = @('Windows', 'Linux', 'macOS')
                Configuration = @{
                    InstallPip       = $true
                    InstallPoetry    = $false
                    CreateVirtualEnv = $true
                    DefaultPackages  = @('pip', 'setuptools', 'wheel')
                }
            }
            VSCode = @{
                Enabled       = $false
                InstallScript = '0210'
                Platforms     = @('Windows', 'Linux', 'macOS')
                Configuration = @{
                    Extensions = @(
                        'ms-vscode.powershell'
                        'ms-azuretools.vscode-docker'
                        'github.copilot'
                        'ms-python.python'
                        'ms-vscode.vscode-json'
                    )
                    Settings   = @{
                        AutoSave     = 'afterDelay'
                        FormatOnSave = $true
                        TabSize      = 4
                    }
                }
            }
            Docker = @{
                Enabled           = $false
                InstallScript     = '0208'
                Platforms         = @('Windows', 'Linux', 'macOS')
                RequiresElevation = $true
                Configuration     = @{
                    StartOnBoot = $true
                    WSL2Backend = $true  # Windows only
                    Resources   = @{
                        Memory = '4GB'
                        CPUs   = 2
                        Disk   = '60GB'
                    }
                }
            }
        }

        # Infrastructure components
        Infrastructure = @{
            System               = @{
                Enabled       = $false
                InstallScript = '0100'
                Platforms     = @('Windows', 'Linux', 'macOS')
                Description   = 'Base system configuration'
            }
            HyperV               = @{
                Enabled           = $false
                InstallScript     = '0105'
                Platforms         = @('Windows')
                RequiresElevation = $true
                Configuration     = @{
                    PrepareHost           = $false
                    EnableManagementTools = $true
                    DefaultVMPath         = 'C:\VMs'
                    DefaultVHDPath        = 'C:\VHDs'
                }
            }
            WSL2                 = @{
                Enabled           = $false
                InstallScript     = '0106'
                Platforms         = @('Windows')
                RequiresElevation = $true
                Configuration     = @{
                    Distribution = 'Ubuntu'
                    Version      = '2'
                    Settings     = @{
                        Memory              = '4GB'
                        Processors          = 2
                        SwapSize            = '2GB'
                        LocalhostForwarding = $true
                    }
                }
            }
            WindowsAdminCenter   = @{
                Enabled           = $false
                InstallScript     = '0106'
                Platforms         = @('Windows')
                RequiresElevation = $true
                Description       = 'Windows Admin Center for remote management'
            }
            CertificateAuthority = @{
                Enabled           = $false
                InstallScript     = '0104'
                Platforms         = @('Windows')
                RequiresElevation = $true
                Description       = 'Certificate Authority installation'
            }
            PXE                  = @{
                Enabled           = $false
                InstallScript     = '0112'
                Platforms         = @('Windows')
                RequiresElevation = $true
                Description       = 'PXE boot configuration'
            }
            OpenTofu             = @{
                Enabled          = $false
                Version          = 'latest'
                InstallScript    = '0008'
                InitializeScript = '0009'
                Platforms        = @('Windows', 'Linux', 'macOS')
                Configuration    = @{
                    Initialize       = $false
                    WorkingDirectory = './infrastructure'
                }
            }
            Go                   = @{
                Enabled       = $false
                Version       = 'latest'
                InstallScript = '0007'
                Platforms     = @('Windows', 'Linux', 'macOS')
                Description   = 'Go programming language'
            }
            ValidationTools      = @{
                Enabled       = $true  # Enabled by default for code quality
                InstallScript = '0006'
                Platforms     = @('Windows', 'Linux', 'macOS')
                Description   = 'Validation and linting tools (actionlint, etc.)'
            }
        }

        # Cloud and DevOps tools
        Cloud          = @{
            GitHubCLI = @{
                Enabled       = $true  # Required for git automation
                InstallScript = '0207'  # Integrated with Git installation
                Platforms     = @('Windows', 'Linux', 'macOS')
                Configuration = @{
                    Authenticate = $false  # Manual auth required
                    Editor       = 'code'
                    GitProtocol  = 'https'
                }
                Installer     = @{
                    Windows = 'https://github.com/cli/cli/releases/download/v2.67.0/gh_2.67.0_windows_amd64.msi'
                    Linux   = 'package-manager'
                    macOS   = 'package-manager'
                }
            }
            AzureCLI  = @{
                Enabled       = $false
                InstallScript = '0212'
                Platforms     = @('Windows', 'Linux', 'macOS')
            }
            AWSCLI    = @{
                Enabled       = $false
                InstallScript = '0213'
                Platforms     = @('Windows', 'Linux', 'macOS')
            }
        }

        # AI Development Tools
        AITools        = @{
            ClaudeCode = @{
                Enabled       = $false
                InstallScript = '0217'
                Platforms     = @('Windows', 'Linux', 'macOS')
                Configuration = @{
                    APIKeyEnvVar = 'ANTHROPIC_API_KEY'
                    Model        = 'claude-3-sonnet-20240229'
                }
            }
            GeminiCLI  = @{
                Enabled       = $false
                InstallScript = '0218'
                Platforms     = @('Windows', 'Linux', 'macOS')
                Configuration = @{
                    APIKeyEnvVar = 'GOOGLE_API_KEY'
                    Model        = 'gemini-pro'
                }
            }
        }

        # Additional Development Tools
        DevTools       = @{
            Sysinternals = @{
                Enabled       = $false
                InstallScript = '0205'
                Platforms     = @('Windows')
                Description   = 'Windows Sysinternals Suite'
            }
            SevenZip     = @{
                Enabled       = $false
                InstallScript = '0209'
                Platforms     = @('Windows')
                Description   = 'File compression utility'
            }
            VSBuildTools = @{
                Enabled           = $false
                InstallScript     = '0211'
                Platforms         = @('Windows')
                Description       = 'Visual Studio Build Tools'
                RequiresElevation = $true
            }
            Packer       = @{
                Enabled       = $false
                InstallScript = '0214'
                Platforms     = @('Windows', 'Linux', 'macOS')
                Description   = 'HashiCorp Packer for image building'
            }
            Chocolatey   = @{
                Enabled           = $false
                InstallScript     = '0215'
                Platforms         = @('Windows')
                Description       = 'Windows package manager'
                RequiresElevation = $true
            }
            Poetry       = @{
                Enabled       = $false
                InstallScript = '0204'
                Platforms     = @('Windows', 'Linux', 'macOS')
                Description   = 'Python dependency management'
            }
        }

        # Testing and quality tools
        Testing        = @{
            Pester            = @{
                Enabled       = $true  # Always enabled for Standard+ profiles
                Version       = '5.0.0+'
                InstallScript = '0400'
                Required      = $true
                Platforms     = @('Windows', 'Linux', 'macOS')
            }
            PSScriptAnalyzer  = @{
                Enabled       = $true  # Always enabled for Standard+ profiles
                Version       = '1.20.0+'
                InstallScript = '0400'
                Required      = $true
                Platforms     = @('Windows', 'Linux', 'macOS')
            }
            Act               = @{
                Enabled       = $false
                InstallScript = '0442'
                Platforms     = @('Windows', 'Linux', 'macOS')
                Description   = 'Local GitHub Actions testing with nektos/act'
            }
            PowerShellYaml    = @{
                Enabled       = $false
                InstallScript = '0443'
                Platforms     = @('Windows', 'Linux', 'macOS')
                Description   = 'YAML parsing for workflow validation'
            }
            QualityValidation = @{
                Enabled       = $true  # Always enabled for Standard+ profiles
                InstallScript = '0420'
                Required      = $false
                Platforms     = @('Windows', 'Linux', 'macOS')
                Configuration = @{
                    MinimumScore     = 70  # Minimum quality score required (0-100)
                    FailOnWarnings   = $false  # Fail validation on warnings
                    SkipChecks       = @()  # Checks to skip: ErrorHandling, Logging, TestCoverage, UIIntegration, GitHubActions, PSScriptAnalyzer
                    ReportFormat     = 'Text'  # Text, HTML, JSON
                    ReportPath       = './library/reports/quality'
                    AutoCreateIssues = $true  # Create GitHub issues for failures in CI
                    IssueLabels      = @('quality-validation', 'automated', 'needs-fix')
                }
            }
            AutoTestGenerator = @{
                Enabled       = $true  # Automatic test generation system
                InstallScript = '0950'
                Required      = $false
                Platforms     = @('Windows', 'Linux', 'macOS')
                Description   = '100% automatic test generation for all automation scripts'
                Configuration = @{
                    Mode           = 'Full'  # Full, Quick, Changed, Watch
                    Force          = $false  # Regenerate existing tests
                    RunTests       = $false  # Run tests after generation
                    AutoGenerate   = $true  # Auto-generate on script changes
                    TestsPath      = './tests'
                    CoverageTarget = 100  # Target test coverage percentage
                }
            }
        }
    }

    # ===================================================================
    # AUTOMATION - Orchestration and Execution Control
    # ===================================================================
    Automation               = @{
        # Script execution settings
        ScriptsPath             = './library/automation-scripts'
        DefaultTimeout          = 3600
        MaxTimeout              = 7200  # Maximum allowed timeout (2 hours)
        MaxConcurrency          = 4
        ParallelExecution       = $true
        DefaultMode             = 'Parallel'  # Parallel, Sequential, Staged, Conditional

        # Error handling and retries
        ContinueOnError         = $false
        MaxRetries              = 3
        RetryDelay              = 5
        EnableRollback          = $false

        # Execution control
        ValidateBeforeRun       = $true
        SkipConfirmation        = $false
        RequiredModules         = @('ThreadJob')
        AutoInstallDependencies = $true

        # Progress and monitoring
        ShowProgress            = $true
        ShowDependencies        = $true
        ExecutionHistory        = $true
        HistoryRetentionDays    = 30
        CacheExecutionPlans     = $true
        NotificationEnabled     = $true

        # Script range defaults - defines behavior per script number range
        ScriptRangeDefaults     = @{
            '0000-0099' = @{
                Name              = 'Environment Setup'
                DefaultTimeout    = 300  # 5 minutes
                ContinueOnError   = $false
                RequiresElevation = $true
                Stage             = 'Setup'
                AllowParallel     = $false  # Sequential for setup scripts
            }
            '0100-0199' = @{
                Name              = 'Infrastructure'
                DefaultTimeout    = 600  # 10 minutes
                ContinueOnError   = $false
                RequiresElevation = $true
                Stage             = 'Infrastructure'
                AllowParallel     = $true
            }
            '0200-0299' = @{
                Name              = 'Development Tools'
                DefaultTimeout    = 900  # 15 minutes
                ContinueOnError   = $true  # Can continue if optional tools fail
                RequiresElevation = $false
                Stage             = 'Development'
                AllowParallel     = $true
            }
            '0400-0499' = @{
                Name              = 'Testing & Validation'
                DefaultTimeout    = 600  # 10 minutes
                ContinueOnError   = $true  # Show all test results
                RequiresElevation = $false
                Stage             = 'Testing'
                AllowParallel     = $true
            }
            '0500-0599' = @{
                Name              = 'Reporting & Metrics'
                DefaultTimeout    = 300  # 5 minutes
                ContinueOnError   = $true
                RequiresElevation = $false
                Stage             = 'Reporting'
                AllowParallel     = $true
            }
            '0700-0799' = @{
                Name              = 'Git Automation'
                DefaultTimeout    = 180  # 3 minutes
                ContinueOnError   = $false
                RequiresElevation = $false
                Stage             = 'Development'
                AllowParallel     = $false
            }
            '0800-0899' = @{
                Name              = 'Issue Management'
                DefaultTimeout    = 120  # 2 minutes
                ContinueOnError   = $true
                RequiresElevation = $false
                Stage             = 'Development'
                AllowParallel     = $true
            }
            '0900-0999' = @{
                Name              = 'Validation & Diagnostics'
                DefaultTimeout    = 300  # 5 minutes
                ContinueOnError   = $true
                RequiresElevation = $false
                Stage             = 'Testing'
                AllowParallel     = $true
            }
            '9000-9999' = @{
                Name              = 'Maintenance & Cleanup'
                DefaultTimeout    = 600  # 10 minutes
                ContinueOnError   = $true
                RequiresElevation = $true
                Stage             = 'Maintenance'
                AllowParallel     = $false
            }
        }

        # Execution profiles mapping
        Profiles                = @{
            Minimal   = @{
                Description    = 'Core infrastructure deployment only'
                Scripts        = @('0000-0099', '0100-0199')
                MaxConcurrency = 2
                Features       = @('Core')
            }
            Standard  = @{
                Description    = 'Production-ready automation'
                Scripts        = @('0000-0299', '0400-0499')
                MaxConcurrency = 4
                Features       = @('Core', 'Development.Node', 'Testing')
            }
            Developer = @{
                Description    = 'Complete development environment'
                Scripts        = @('0000-0499')
                MaxConcurrency = 6
                Features       = @('Core', 'Development', 'Testing')
            }
            Full      = @{
                Description    = 'Everything including optional components'
                Scripts        = @('*')
                MaxConcurrency = 8
                Features       = @('*')
            }
        }

        # Playbook registry - centralized playbook management
        Playbooks               = @{
            'test-orchestration'     = @{
                Enabled             = $true
                Description         = 'Simple test playbook for validation'
                RequiresApproval    = $false
                AllowedEnvironments = @('Dev', 'CI')
            }
            'project-health-check'   = @{
                Enabled             = $true
                Description         = 'Complete project health validation (matches GitHub Actions)'
                RequiresApproval    = $false
                AllowedEnvironments = @('Dev', 'CI')
                ScriptDefaults      = @{
                    DefaultTimeout = 300  # Override range defaults for this playbook
                }
            }
            'pr-validation-fast'     = @{
                Enabled             = $true
                Description         = 'Fast PR validation (syntax + config)'
                RequiresApproval    = $false
                AllowedEnvironments = @('Dev', 'CI')
                ScriptDefaults      = @{
                    '0407' = @{ Timeout = 60 }   # Faster syntax check
                    '0413' = @{ Timeout = 30 }   # Faster config validation
                }
            }
            'pr-validation-full'     = @{
                Enabled             = $true
                Description         = 'Full PR validation (syntax, quality, tests)'
                RequiresApproval    = $false
                AllowedEnvironments = @('Dev', 'CI')
            }
            'code-quality-fast'      = @{
                Enabled             = $true
                Description         = 'Quick code quality checks'
                RequiresApproval    = $false
                AllowedEnvironments = @('Dev', 'CI')
            }
            'code-quality-full'      = @{
                Enabled             = $true
                Description         = 'Comprehensive code quality analysis'
                RequiresApproval    = $false
                AllowedEnvironments = @('Dev', 'CI')
            }
            'integration-tests-full' = @{
                Enabled             = $true
                Description         = 'Full integration test suite'
                RequiresApproval    = $false
                AllowedEnvironments = @('Dev', 'CI')
                ScriptDefaults      = @{
                    DefaultTimeout  = 600
                    ContinueOnError = $true
                }
            }
            'diagnose-ci'            = @{
                Enabled             = $true
                Description         = 'Diagnose CI/CD failures'
                RequiresApproval    = $false
                AllowedEnvironments = @('Dev', 'CI')
            }
            'fix-ci-validation'      = @{
                Enabled             = $false  # Disabled by default - maintenance only
                Description         = 'Fix CI validation issues'
                RequiresApproval    = $true
                AllowedEnvironments = @('Dev')
            }
        }
    }

    # ===================================================================
    # USER INTERFACE - Display and Interaction Settings
    # ===================================================================
    UI                       = @{
        # Visual settings
        ShowHints          = $true
        MenuStyle          = 'Interactive'
        ClearScreenOnStart = $true
        TerminalWidth      = 'auto'
        EnableAnimations   = $false  # Disabled in CI automatically
        EnableColors       = $true
        ShowWelcomeMessage = $true
        ProgressBarStyle   = 'Classic'
        EnableEmoji        = $true
        ShowExecutionTime  = $true

        # Modal UI Settings (VIM-like interface)
        ModalUI            = @{
            Enabled           = $true  # Enable VIM-like modal UI enhancements
            DefaultMode       = 'Normal'  # Starting mode (Normal, Command, Search)
            VimBindings       = $true  # Use VIM-style keys (h,j,k,l)
            ShowModeIndicator = $true  # Show current mode in UI
            CommandHistory    = $true  # Enable command history
            MaxHistoryItems   = 50  # Maximum history entries
            SearchAsYouType   = $true  # Real-time search filtering
            QuickSelection    = $true  # Enable number selection (1-9, 0)

            # Key binding customization (advanced users)
            KeyBindings       = @{
                # Can override default bindings here
                # Format: @{ Mode = @{ 'Key' = @{ Action = 'ActionName'; Description = 'Description' } } }
                # Example: Normal = @{ 'x' = @{ Action = 'Delete-Item'; Description = 'Delete item' } }
            }
        }

        # Themes
        Theme              = 'Default'
        Themes             = @{
            Default = @{
                Primary = 'Cyan'
                Warning = 'Yellow'
                Success = 'Green'
                Error   = 'Red'
                Info    = 'White'
                Muted   = 'DarkGray'
            }
            Dark    = @{
                Primary = 'DarkCyan'
                Warning = 'DarkYellow'
                Success = 'DarkGreen'
                Error   = 'DarkRed'
                Info    = 'Gray'
                Muted   = 'DarkGray'
            }
        }
    }

    # ===================================================================
    # TESTING - Test Execution and Quality Assurance
    # ===================================================================
    Testing                  = @{
        # Testing framework
        Framework          = 'Pester'
        ShowProgress       = $true
        NotifyOnCompletion = $true
        ShowSkipped        = $true

        # Test execution profiles
        Profiles           = @{
            Quick    = @{
                Description = 'Fast validation for development'
                Categories  = @('Unit', 'Syntax')
                Timeout     = 300
                FailFast    = $true
            }
            Standard = @{
                Description = 'Default test suite'
                Categories  = @('Unit', 'Integration', 'Syntax')
                Timeout     = 900
                FailFast    = $false
            }
            Full     = @{
                Description = 'Complete validation including performance'
                Categories  = @('*')
                Timeout     = 3600
                FailFast    = $false
            }
            CI       = @{
                Description     = 'Continuous Integration suite'
                Categories      = @('Unit', 'Integration', 'E2E')
                Timeout         = 1800
                FailFast        = $true
                GenerateReports = $true
                Platforms       = @('Windows', 'Linux', 'macOS')
            }
        }

        # Pester configuration
        Pester             = @{
            # Parallel execution settings - optimized for performance
            Parallel = @{
                Enabled          = $true
                BlockSize        = 3   # Base block size for Pester parallel execution
                Workers          = 4     # Balanced worker count for CI environments
                ProcessIsolation = $false  # Disable process isolation for faster execution
            }

            # Output settings - optimized for CI/CD
            Output   = @{
                Verbosity           = 'Minimal'     # Minimal output for speed
                CIFormat            = $true          # Use CI-friendly output format
                StackTraceVerbosity = 'FirstLine'  # Reduce verbose output
                ShowPassedTests     = $false  # Only show failures for speed
            }

            # Run settings
            Run      = @{
                PassThru      = $true  # Return result object
                Exit          = $false     # Don't exit PowerShell after tests
                TestExtension = '.Tests.ps1'  # Test file extension
            }

            # Filter settings - control which tests to run
            # NOTE: To run ALL tests, leave Tag empty or set to @()
            Filter   = @{
                Tag        = @()  # Empty array = run all tests regardless of tags
                ExcludeTag = @('Skip', 'Disabled')  # Only exclude explicitly disabled tests
            }

            # Should assertion settings
            Should   = @{
                ErrorAction = 'Stop'  # Stop, Continue, SilentlyContinue
            }
        }

        # PSScriptAnalyzer settings
        PSScriptAnalyzer   = @{
            Enabled      = $true
            OutputPath   = './library/tests/analysis'

            # Select which rules to run
            IncludeRules = @('*')

            # Exclude specific rules
            ExcludeRules = @(
                'PSAvoidUsingWriteHost'  # We use Write-Host for UI output
                'PSUseShouldProcessForStateChangingFunctions'  # Not all functions need ShouldProcess
            )

            # Severity levels to check
            Severity     = @('Error', 'Warning', 'Information')

            # Rule-specific settings
            Rules        = @{
                PSProvideCommentHelp  = @{
                    Enable       = $true
                    ExportedOnly = $false
                    BlockComment = $true
                    Placement    = "begin"
                }

                PSUseCompatibleSyntax = @{
                    Enable         = $true
                    TargetVersions = @('7.0')
                }
            }
        }

        # Code coverage
        CodeCoverage       = @{
            Enabled        = $true
            OutputPath     = './library/tests/coverage'
            Format         = @('JaCoCo', 'Cobertura')
            MinimumPercent = 80
            ExcludePaths   = @('*/tests/*', '*/legacy-to-migrate/*', '*/library/examples/*')
        }

        # Test output
        OutputPath         = './library/tests/results'
        OutputFormat       = @('NUnitXml', 'JUnitXml')
        GenerateReport     = $true
        OpenReportAfterRun = $false
    }

    # ===================================================================
    # DEVELOPMENT - Development Tools and Git Automation
    # ===================================================================
    Development              = @{
        # Git automation
        GitAutomation   = @{
            Enabled           = $true
            DefaultBranch     = 'main'
            AutoCommit        = $false
            AutoPR            = $false
            SignCommits       = $false

            # Commit conventions
            CommitConventions = @{
                Format            = 'conventional'
                SignOff           = $true
                IssueReferences   = $true
                Scopes            = @('core', 'orchestration', 'infrastructure', 'tests', 'config', 'domains', 'ai', 'ui', 'automation')
                MaxSubjectLength  = 72
                MaxBodyLineLength = 100
            }

            # Branch naming
            BranchNaming      = @{
                Pattern   = '{type}/{issue-number}-{description}'
                Types     = @('feature', 'fix', 'docs', 'test', 'refactor', 'chore')
                MaxLength = 63
            }
        }

        # AI assistance
        AIAgenticCoding = @{
            Enabled            = $true
            Provider           = 'auto'
            ValidationRequired = $true
            AutoTestGeneration = $true

            # Code review settings
            CodeReview         = @{
                PSScriptAnalyzer = $true
                DependencyCheck  = $true
                ComplexityCheck  = $true
                SecurityScan     = $true
            }

            # Guardrails
            Guardrails         = @{
                RequireDocumentation = $true
                RequireTests         = $true
                RequireApproval      = $true
                MaxFilesPerCommit    = 10
                MaxLinesPerFile      = 500
                AllowedFileTypes     = @('.ps1', '.psm1', '.psd1', '.json', '.md', '.yml', '.yaml')
                BlockPatterns        = @('password', 'secret', 'key', 'token')
            }
        }

        # Code quality
        CodeQuality     = @{
            EnforceCodingStandards  = $true
            StrictMode              = 'Latest'
            MaxCyclomaticComplexity = 10
            MaxFunctionLength       = 100
            RequireCommentBasedHelp = $true
            RequireTypeDeclarations = $false
        }
    }

    # ===================================================================
    # AI - Artificial Intelligence and Automation
    # ===================================================================
    AI                       = @{
        # General AI settings
        Enabled         = $true

        # AI providers
        Providers       = @{
            Claude = @{
                Enabled       = $true
                Priority      = 1
                MaxTokens     = 4096
                Temperature   = 0.7
                ApiKeyEnvVar  = 'ANTHROPIC_API_KEY'
                Model         = 'claude-3-sonnet-20240229'
                UsageTracking = $true
            }
            Codex  = @{
                Enabled       = $true
                Priority      = 3
                MaxTokens     = 8192
                Temperature   = 0.5
                ApiKeyEnvVar  = 'OPENAI_API_KEY'
                Model         = 'gpt-4'
                UsageTracking = $true
            }
            Gemini = @{
                Enabled       = $true
                Priority      = 2
                MaxTokens     = 2048
                Temperature   = 0.9
                ApiKeyEnvVar  = 'GOOGLE_API_KEY'
                Model         = 'gemini-pro'
                UsageTracking = $true
            }
        }

        # AI capabilities
        TestGeneration  = @{
            Enabled                = $true
            Framework              = 'Pester'
            Version                = '5.0+'
            Provider               = 'Claude'
            CoverageTarget         = 80
            GenerateTypes          = @('Unit', 'Integration', 'E2E')
            IncludeMocking         = $true
            IncludeEdgeCases       = $true
            IncludeErrorConditions = $true
        }

        CodeReview      = @{
            Enabled  = $true
            Profiles = @{
                Quick         = @{
                    Checks      = @('syntax', 'quality')
                    Providers   = @('Codex')
                    Description = 'Fast validation for development'
                    Timeout     = 60
                }
                Standard      = @{
                    Checks      = @('security', 'quality', 'performance')
                    Providers   = @('Claude', 'Codex')
                    Description = 'Default review process'
                    Timeout     = 300
                }
                Comprehensive = @{
                    Checks             = @('security', 'quality', 'performance', 'compliance')
                    Providers          = @('Claude', 'Gemini', 'Codex')
                    Description        = 'Full analysis with all providers'
                    Timeout            = 600
                    FailOnHighSeverity = $true
                }
            }
        }

        # Usage monitoring
        UsageMonitoring = @{
            Enabled         = $true
            TrackCosts      = $true
            GenerateReports = $true
            BudgetAlerts    = @{
                Enabled        = $true
                DailyLimit     = 100
                MonthlyLimit   = 1000
                AlertThreshold = 80
            }
        }
    }

    # ===================================================================
    # INFRASTRUCTURE - System and Infrastructure Settings
    # ===================================================================
    Infrastructure           = @{
        # Provider settings
        Provider         = 'opentofu'
        Hypervisor       = 'hyperv'
        WorkingDirectory = './infrastructure'

        # Default resource settings
        DefaultVMPath    = 'C:\VMs'
        DefaultMemory    = '2GB'
        DefaultCPU       = 2

        # Directory paths
        Directories      = @{
            LocalPath     = 'C:/temp'
            HyperVPath    = 'C:/HyperV'
            IsoSharePath  = 'C:/iso_share'
            InfraRepoPath = 'C:/Temp/base-infra'
        }

        # HyperV specific settings
        HyperV           = @{
            EnableManagementTools = $true
            Https                 = $true
            Insecure              = $true
            UseNtlm               = $true
            Timeout               = '30s'
            Port                  = 5986
            ScriptPath            = 'C:/Temp/tofu_%RAND%.cmd'
            ProviderVersion       = '1.2.1'
        }

        # Repository settings
        Repositories     = @{
            RepoUrl      = 'https://github.com/Aitherium/AitherLabs.git'
            InfraRepoUrl = 'https://github.com/Aitherium/aitherium-infrastructure.git'
        }

        # Git Submodule Management for Infrastructure
        # Infrastructure repositories are configured as Git submodules for flexible, versioned deployments
        Submodules       = @{
            Enabled      = $true
            AutoInit     = $true  # Automatically initialize submodules on bootstrap
            AutoUpdate   = $false # Don't auto-update submodules (requires explicit action)
            
            # Default infrastructure repository (Aitherium Infrastructure)
            # Tailored for customized mass deployments to any environment
            Default      = @{
                Name        = 'aitherium-infrastructure'
                Url         = 'https://github.com/Aitherium/aitherium-infrastructure.git'
                Path        = 'infrastructure/aitherium'
                Branch      = 'main'
                Description = 'Default Aitherium infrastructure templates for mass deployment'
                Enabled     = $true
            }

            # Additional infrastructure repositories can be configured here
            # Each entry will be managed as a separate Git submodule
            Repositories = @{
                # Example: Custom infrastructure for specific environments
                # 'custom-infra' = @{
                #     Name        = 'custom-infrastructure'
                #     Url         = 'https://github.com/YourOrg/custom-infrastructure.git'
                #     Path        = 'infrastructure/custom'
                #     Branch      = 'main'
                #     Description = 'Custom infrastructure for specific deployments'
                #     Enabled     = $false
                # }
                
                # Example: Kubernetes-specific infrastructure
                # 'k8s-infra' = @{
                #     Name        = 'kubernetes-infrastructure'
                #     Url         = 'https://github.com/YourOrg/k8s-infrastructure.git'
                #     Path        = 'infrastructure/kubernetes'
                #     Branch      = 'main'
                #     Description = 'Kubernetes-specific infrastructure templates'
                #     Enabled     = $false
                # }
            }

            # Submodule behavior settings
            Behavior     = @{
                RecursiveInit    = $true  # Initialize submodules recursively
                ShallowClone     = $false # Use full clone (not shallow) for better git history
                ParallelJobs     = 4      # Number of parallel jobs for submodule operations
                TimeoutSeconds   = 300    # Timeout for submodule operations
                RetryAttempts    = 3      # Number of retry attempts for failed operations
                VerifySignatures = $false # Verify GPG signatures on submodule commits
            }
        }
    }

    # ===================================================================
    # SYSTEM - Operating System Configuration
    # ===================================================================
    System                   = @{
        ComputerName       = 'default-lab'
        SetComputerName    = $false
        ConfigureFirewall  = $false
        FirewallPorts      = @(3389, 5985, 5986, 445, 135, '49152-65535')
        AllowRemoteDesktop = $false
        SetTrustedHosts    = $false
        TrustedHosts       = ''
        SetDNSServers      = $false
        DNSServers         = '8.8.8.8,1.1.1.1'
        DisableTCPIP6      = $false
        ConfigPXE          = $false
        SetupLabProfile    = $false
    }

    # ===================================================================
    # CERTIFICATE AUTHORITY - CA Configuration
    # ===================================================================
    CertificateAuthority     = @{
        CommonName    = 'default-lab-RootCA'
        ValidityYears = 5
        InstallCA     = $false
    }

    # ===================================================================
    # SECURITY - Security and Access Control
    # ===================================================================
    Security                 = @{
        CredentialStore        = 'LocalMachine'
        EncryptionType         = 'AES256'
        PasswordComplexity     = 'Medium'
        RequireSecureTransport = $true
        RequireAdminForInstall = $false
        EnforceExecutionPolicy = $false
        AllowUnsignedScripts   = $true
        EnableMFA              = $false
        MaxLoginAttempts       = 3
        SessionTimeout         = 3600
    }

    # ===================================================================
    # REPORTING - Reports and Analytics
    # ===================================================================
    Reporting                = @{
        # Report generation
        AutoGenerateReports  = $true
        DefaultFormat        = 'HTML'
        ReportPath           = './library/reports'
        ExportFormats        = @('HTML', 'JSON', 'CSV', 'PDF', 'Markdown')
        CompressReports      = $false
        IncludeSystemInfo    = $true
        IncludeExecutionLogs = $true
        IncludeScreenshots   = $false
        MetricsCollection    = $true
        MetricsRetentionDays = 90
        TemplateEngine       = 'Default'

        # Report distribution
        EmailReports         = $false
        UploadToCloud        = $false

        # Dashboard
        DashboardEnabled     = $true
        DashboardPort        = 8080
        DashboardAutoOpen    = $false
        ClearScreenOnStart   = $false

        # Tech debt tracking
        TechDebtReporting    = @{
            Enabled    = $true
            AutoTrack  = $true
            Schedule   = 'Weekly'
            Thresholds = @{
                CodeQuality   = 70
                Documentation = 80
                Security      = 90
                ConfigUsage   = 80
            }
        }
    }

    # ===================================================================
    # LOGGING - Logging and Audit Configuration
    # ===================================================================
    Logging                  = @{
        # General logging
        Level         = 'Information'
        Path          = './logs'
        File          = 'logs/aitherzero.log'
        Console       = $true
        MaxFileSize   = '10MB'
        RetentionDays = 30
        Targets       = @('Console', 'File')

        # Audit logging
        AuditLogging  = @{
            Enabled              = $true
            Level                = 'All'
            ComplianceMode       = $true
            IncludeUserInfo      = $true
            IncludeSystemInfo    = $true
            IncludeCorrelationId = $true
            RetentionDays        = 90
        }
    }

    # ===================================================================
    # DEPENDENCIES - Module and Package Dependencies
    # ===================================================================
    Dependencies             = @{
        # Validation settings
        ValidateOnStart     = $true
        EnforceDependencies = $false
        UpdateFrequency     = 'OnChange'

        # External PowerShell modules
        External            = @{
            Pester           = @{
                Version     = '5.0.0+'
                Required    = $false
                Description = 'Testing framework'
            }
            PSScriptAnalyzer = @{
                Version     = '1.20.0+'
                Required    = $false
                Description = 'Code quality analysis'
            }
            ThreadJob        = @{
                Version     = '2.0.3+'
                Required    = $true
                Description = 'Required for parallel execution'
            }
        }

        # Internal modules and scripts (placeholder for future expansion)
        Modules             = @{}
        Scripts             = @{}
    }

    # ===================================================================
    # EXTENSION SYSTEM - Plugin Architecture
    # ===================================================================
    Extensions               = @{
        # Enable extension system
        Enabled            = $true

        # Extension search paths (ordered by priority)
        SearchPaths        = @(
            './extensions'                           # Local extensions
            "$HOME/.aitherzero/extensions"          # User extensions
            "$env:AITHERZERO_EXTENSIONS_PATH"       # Custom path via environment variable
        )

        # Auto-load extensions at startup
        AutoLoad           = $true

        # Extension validation
        RequireManifest    = $true
        RequireSignature   = $false  # Set to true for production environments

        # Reserved script number ranges
        ScriptNumberRanges = @{
            Core        = @{ Start = 0; End = 7999; Description = 'AitherZero Core Scripts' }
            Extensions  = @{ Start = 8000; End = 8999; Description = 'Extension Scripts' }
            Maintenance = @{ Start = 9000; End = 9999; Description = 'Maintenance Scripts' }
        }

        # Extension feature flags
        Features           = @{
            CustomModes    = $true           # Allow extensions to add CLI modes
            CustomCommands = $true        # Allow extensions to add PowerShell commands
            CustomScripts  = $true         # Allow extensions to add automation scripts
            CustomDomains  = $true         # Allow extensions to add domain modules
            HotReload      = $false           # Hot-reload extensions without restart (experimental)
        }

        # Registered extensions (populated at runtime by ExtensionManager)
        Loaded             = @()
    }

    # ===================================================================
    # AUTOMATED ISSUE MANAGEMENT - GitHub Issue Automation
    # ===================================================================
    AutomatedIssueManagement = @{
        # Issue creation settings
        AutoCreateIssues       = $true
        CreateFromTestFailures = $true
        CreateFromCodeQuality  = $true
        CreateFromSecurity     = $true

        # Priority-based processing
        PriorityLabels         = @{
            Enabled         = $true
            Required        = $true  # Priority label REQUIRED before automated processing
            ValidLabels     = @('P1', 'P2', 'P3', 'P4', 'P5', 'P6', 'P7', 'P8', 'P9', 'P10')
            DefaultPriority = 'P5'  # Default if not specified

            # Priority definitions
            P1              = @{ Name = 'Critical'; SLA = '4 hours'; AutoProcess = $true }
            P2              = @{ Name = 'High'; SLA = '24 hours'; AutoProcess = $true }
            P3              = @{ Name = 'Medium'; SLA = '48 hours'; AutoProcess = $true }
            P4              = @{ Name = 'Normal'; SLA = '1 week'; AutoProcess = $true }
            P5              = @{ Name = 'Low'; SLA = '2 weeks'; AutoProcess = $true }
            P6toP10         = @{ Name = 'Backlog'; SLA = 'As capacity allows'; AutoProcess = $true }
        }

        # Automated processing rules
        AutomatedProcessing    = @{
            Enabled               = $true
            RequirePriorityLabel  = $true  # Must have P1-P10 label to be auto-processed
            RequireManualApproval = $false  # Set to true to require @copilot mention
            MinimumAgeHours       = 2  # Wait 2 hours before auto-processing (allows manual triage)
            MaxIssuesPerRun       = 5  # Limit concurrent processing

            # Filters
            RequiredLabels        = @('copilot-task')  # Must have these labels
            ExcludedLabels        = @('on-hold', 'blocked', 'wontfix')  # Skip these
        }

        # PR-based grouping (Phase 2)
        PRGrouping             = @{
            Enabled                  = $true
            MinimumGroupSize         = 2  # Minimum issues to create group PR (except P1/P2)
            GroupByType              = $true  # Group by issue type (code-quality, testing, security)
            GroupByDomain            = $true  # Group by file/domain context
            GroupByPriority          = $true  # Final grouping by priority level

            # Grouping rules
            AlwaysGroupTypes         = @('code-quality', 'testing', 'security', 'maintenance')
            SingleIssuePRForPriority = @('P1', 'P2')  # Create individual PR for these priorities

            # Branch naming
            BranchPrefix             = 'auto-fix/'
            BranchPattern            = '{type}-{context}-{priority}-{timestamp}'

            # PR settings
            PRTitlePattern           = '🤖 [{priority}] Fix {type} issues in {context}'
            AddCopilotMention        = $true  # Mention @copilot in PR
            LinkIssuesToPR           = $true  # Add comments linking issues to PR
            AddInProgressLabel       = $true  # Add in-progress label to grouped issues
        }

        # Workflow integration
        Workflows              = @{
            IssueCreation  = 'auto-create-issues-from-failures.yml'
            CopilotAgent   = 'automated-copilot-agent.yml'
            PRAutomation   = 'copilot-pr-automation.yml'
            IssueCommenter = 'copilot-issue-commenter.yml'
            IssueCleanup   = 'close-auto-issues.yml'  # Phase 1: Close existing auto-created issues
            PRGrouping     = 'auto-create-prs-for-issues.yml'  # Phase 2: Group issues and create PRs
        }

        # Label management
        Labels                 = @{
            AutoCreated   = 'auto-created'
            CopilotTask   = 'copilot-task'
            CopilotPR     = 'copilot-pr'  # PRs created for grouped issues
            NeedsPriority = 'needs-priority'  # Issues awaiting priority assignment
            TestFailure   = 'test-failure'
            CodeQuality   = 'code-quality'
            Security      = 'security'
            NeedsFix      = 'needs-fix'
            InProgress    = 'in-progress'  # Issues linked to active PR
            NeedsReview   = 'needs-review'
        }
    }
}<|MERGE_RESOLUTION|>--- conflicted
+++ resolved
@@ -428,11 +428,7 @@
             'development'    = @{ Modules = 4; Description = 'Developer tools and Git automation' }
             'documentation'  = @{ Modules = 2; Description = 'Documentation generation engine and project indexing' }
             'infrastructure' = @{ Modules = 1; Description = 'Infrastructure automation and management' }
-<<<<<<< HEAD
             'orchestration'  = @{ Modules = 0; Description = 'Playbook orchestration and workflow management' }
-=======
-            'orchestration'  = @{ Modules = 0; Description = 'Playbooks and workflow schemas' }
->>>>>>> d17b9711
             'reporting'      = @{ Modules = 2; Description = 'Analytics, reporting, and tech debt analysis' }
             'security'       = @{ Modules = 1; Description = 'Security and credential management' }
             'testing'        = @{ Modules = 9; Description = 'Testing framework, quality validation, and test generation' }
