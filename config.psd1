--- conflicted
+++ resolved
@@ -773,7 +773,6 @@
                 Required = $true
                 Platforms = @('Windows', 'Linux', 'macOS')
             }
-<<<<<<< HEAD
             Act = @{
                 Enabled = $false
                 InstallScript = '0442'
@@ -785,7 +784,6 @@
                 InstallScript = '0443'
                 Platforms = @('Windows', 'Linux', 'macOS')
                 Description = 'YAML parsing for workflow validation'
-=======
             QualityValidation = @{
                 Enabled = $true  # Always enabled for Standard+ profiles
                 InstallScript = '0420'
@@ -800,7 +798,6 @@
                     AutoCreateIssues = $true  # Create GitHub issues for failures in CI
                     IssueLabels = @('quality-validation', 'automated', 'needs-fix')
                 }
->>>>>>> 4713996e
             }
         }
     }
