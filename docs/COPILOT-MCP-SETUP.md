# GitHub Copilot MCP Server Configuration

This document explains the Model Context Protocol (MCP) server configuration for AitherZero, which enhances GitHub Copilot's understanding of the codebase and provides additional capabilities.

## What are MCP Servers?

Model Context Protocol (MCP) servers provide AI coding assistants like GitHub Copilot with additional context and capabilities beyond the code itself. They can:

- Access the filesystem and repository structure
- Interact with GitHub APIs
- Fetch documentation and references
- Execute Git operations
- Enable advanced reasoning for complex tasks

## Configured MCP Servers

AitherZero configures the following MCP servers in VS Code settings. The `.github/mcp-servers.json` file serves as documentation and reference but is not automatically loaded by VS Code.

**Note**: MCP servers are configured in `.vscode/settings.json` (workspace) or user `settings.json` (global), not from `.github/mcp-servers.json`.

### 1. Filesystem Server

**Purpose**: Provides read/write access to the repository filesystem

**Capabilities**:

- Navigate directory structure
- Read and analyze files
- Create, update, and delete files
- Search across the codebase

**Configuration**:

```json
{
  "allowedDirectories": [
    "domains", "automation-scripts", "tests",
    "docs", "infrastructure", "orchestration"
  ],
  "readOnly": false
}
```

### 2. GitHub Server

**Purpose**: Enables GitHub API operations

**Capabilities**:

- Read issues, pull requests, and discussions
- Create and update issues
- Manage labels and milestones
- Access repository metadata
- Search code and commits

**Requirements**:

- GitHub Personal Access Token in `GITHUB_TOKEN` environment variable
- Token needs `repo` scope for full functionality

**Setup**:

```bash
# Set your GitHub token
export GITHUB_TOKEN="your_github_token_here"

# Or add to .env file (excluded from git)
echo "GITHUB_TOKEN=your_token" >> .env
```

### 3. Git Server

**Purpose**: Provides Git version control operations

**Capabilities**:

- View commit history
- Check branch status
- Show diffs and changes
- Analyze repository structure

### 4. PowerShell Documentation Server

**Purpose**: Fetches PowerShell documentation and best practices

**Capabilities**:

- Retrieve PowerShell cmdlet documentation
- Access Microsoft Learn articles
- Get PowerShell GitHub repository information

**Allowed Domains**:

- `docs.microsoft.com`
- `learn.microsoft.com`
- `github.com/PowerShell`

### 5. Sequential Thinking Server

**Purpose**: Enables detailed reasoning for complex infrastructure tasks

**Capabilities**:

- Break down complex problems
- Structured problem-solving approach
- Infrastructure design thinking
- Multi-step planning

## Using MCP Servers with GitHub Copilot

### Prerequisites

1. **VS Code with GitHub Copilot Extensions**:
   - Install `GitHub.copilot` extension (required)
   - Install `GitHub.copilot-chat` extension (required)
   - Verify extensions are active in VS Code
<<<<<<< HEAD

2. **Node.js 18+**: Required for running MCP servers

=======

2. **Node.js 18+**: Required for running MCP servers
>>>>>>> 658096a3
   ```bash
   # Check if Node.js is installed
   node --version  # Should be version 18.0.0+ (outputs as "v18.0.0")
   npm --version   # Should be version 9.0.0+ (outputs as "9.0.0")
   # Note: node outputs a 'v' prefix (e.g., "v18.0.0"), npm does not.
<<<<<<< HEAD

=======
   
>>>>>>> 658096a3
   # Install Node.js if needed
   # Windows: Download from https://nodejs.org/
   # Linux: sudo apt install nodejs npm
   # macOS: brew install node
<<<<<<< HEAD
   ```

3. **PowerShell 7+**: Required for AitherZero operations

   ```bash
   # Check PowerShell version
   pwsh --version  # Should be 7.0 or higher

   # AitherZero requires PowerShell 7+ for cross-platform support
   ```

4. **GitHub Token**: For GitHub API access

=======
   ```

3. **PowerShell 7+**: Required for AitherZero operations
   ```bash
   # Check PowerShell version
   pwsh --version  # Should be 7.0 or higher
   
   # AitherZero requires PowerShell 7+ for cross-platform support
   ```

4. **GitHub Token**: For GitHub API access
>>>>>>> 658096a3
   ```bash
   # Create a personal access token at:
   # https://github.com/settings/tokens
   # Required scopes: repo, read:org; recommended: read:project (for project boards)
<<<<<<< HEAD

   export GITHUB_TOKEN="your_token"

   # Or add to your shell profile for persistence
   echo 'export GITHUB_TOKEN="your_token"' >> ~/.bashrc  # Linux
   echo 'export GITHUB_TOKEN="your_token"' >> ~/.zshrc   # macOS

=======
   
   export GITHUB_TOKEN="your_token"
   
   # Or add to your shell profile for persistence
   echo 'export GITHUB_TOKEN="your_token"' >> ~/.bashrc  # Linux
   echo 'export GITHUB_TOKEN="your_token"' >> ~/.zshrc   # macOS
   
>>>>>>> 658096a3
   # Windows PowerShell
   [Environment]::SetEnvironmentVariable("GITHUB_TOKEN", "your_token", "User")
   ```

### Enabling MCP Servers

MCP servers are configured in VS Code settings (`.vscode/settings.json` for workspace or user `settings.json` for global). AitherZero provides an automation script to set this up properly.

#### Automated Setup (Recommended)

Use the automation script to configure MCP servers:

```bash
# Configure for current workspace (recommended)
./automation-scripts/0215_Configure-MCPServers.ps1

# Or using the az wrapper
az 0215

# Configure globally for all projects
./automation-scripts/0215_Configure-MCPServers.ps1 -Scope User

# Verify configuration
./automation-scripts/0215_Configure-MCPServers.ps1 -Verify
```

The script will:

1. Check prerequisites (Node.js 18+, GITHUB_TOKEN)
2. Configure MCP servers in VS Code settings
3. Validate the configuration
4. Provide next steps

#### Manual Setup (if needed)

If MCP servers don't activate automatically:

1. Open VS Code Command Palette (`Ctrl+Shift+P` or `Cmd+Shift+P`)
2. Search for "Copilot: Open MCP Settings"
3. Verify that `.github/mcp-servers.json` is recognized
4. Restart VS Code

### Using MCP Servers in Copilot Chat

Once configured, you can leverage MCP servers in Copilot Chat. Here are AitherZero-specific examples:
<<<<<<< HEAD

#### Working with AitherZero Architecture

**Understand domain organization:**
=======

#### Working with AitherZero Architecture
>>>>>>> 658096a3

**Understand domain organization:**
```
@workspace How is the infrastructure module organized?
# Uses filesystem server to analyze /domains/infrastructure/

@workspace Show me all functions in the OrchestrationEngine.psm1
# Uses filesystem + code analysis

@workspace What are the dependencies between automation and testing domains?
# Uses filesystem to analyze imports and relationships
```

**Track changes and history:**
<<<<<<< HEAD

=======
>>>>>>> 658096a3
```
@workspace Show me recent changes to the testing domain
# Uses git server to show commit history

@workspace Who modified LabVM.psm1 and why?
# Uses git server with blame/log information

@workspace Compare the current OrchestrationEngine with version from last week
# Uses git server for historical comparison
```

**Issue and PR management:**
<<<<<<< HEAD

```
@workspace Create an issue for improving error handling in LabVM.psm1
# Uses github server to create issue with context

@workspace Show me open issues related to testing infrastructure
# Uses github server to search and filter issues

=======
```
@workspace Create an issue for improving error handling in LabVM.psm1
# Uses github server to create issue with context

@workspace Show me open issues related to testing infrastructure
# Uses github server to search and filter issues

>>>>>>> 658096a3
@workspace What PRs are waiting for review?
# Uses github server to list PR status
```

**PowerShell best practices:**
<<<<<<< HEAD

=======
>>>>>>> 658096a3
```
@workspace What's the best practice for parameter validation in PowerShell?
# Uses powershell-docs server to fetch documentation

@workspace How should I implement error handling in a PowerShell module?
# Uses powershell-docs for official guidance

@workspace What's the recommended way to handle cross-platform paths?
# Uses powershell-docs + searches Microsoft Learn
```

**Complex planning and design:**
<<<<<<< HEAD

=======
>>>>>>> 658096a3
```
@workspace Help me design a complex VM deployment workflow
# Uses sequential-thinking server for structured problem-solving

@workspace Break down the steps needed to add a new orchestration playbook
# Uses sequential-thinking for multi-step planning

@workspace Design a parallel test execution system for Pester
# Uses sequential-thinking + filesystem for architecture design
```

#### Number-Based Script Integration

**Understanding automation scripts:**
<<<<<<< HEAD

=======
>>>>>>> 658096a3
```
@workspace Explain what script 0402 does
# Uses filesystem to read and analyze the script

@workspace Show me all testing scripts (0400-0499 range)
# Uses filesystem to list and categorize

@workspace What's the difference between az 0402 and az 0407?
# Uses filesystem to compare scripts
```

**Execution context and troubleshooting:**
<<<<<<< HEAD

=======
>>>>>>> 658096a3
```
@workspace Script 0404 failed - show me recent changes
# Uses git + filesystem to diagnose

@workspace Why is az 0510 taking so long to complete?
# Uses filesystem to analyze script logic

@workspace Create a new script in the 0700-0799 range for Git automation
# Uses filesystem + sequential-thinking for guided creation
```

#### Orchestration and Playbooks

**Playbook management:**
<<<<<<< HEAD

=======
>>>>>>> 658096a3
```
@workspace Show me the structure of the test-quick playbook
# Uses filesystem to read orchestration/playbooks/

@workspace Compare test-quick and test-full playbooks
# Uses filesystem for comparison

@workspace Create a new playbook for infrastructure validation
# Uses filesystem + sequential-thinking for creation
```

**Workflow optimization:**
<<<<<<< HEAD

=======
>>>>>>> 658096a3
```
@workspace Analyze the orchestration engine for performance bottlenecks
# Uses filesystem + sequential-thinking

@workspace Suggest improvements to parallel execution in playbooks
# Uses filesystem + powershell-docs for recommendations
```

#### Testing and Quality

**Test analysis:**
<<<<<<< HEAD

=======
>>>>>>> 658096a3
```
@workspace Show me test coverage for the infrastructure domain
# Uses filesystem to analyze test files

@workspace Which modules are missing Pester tests?
# Uses filesystem to compare domains vs tests

@workspace Help me write tests for the new Security.psm1 functions
# Uses filesystem + powershell-docs for test patterns
```

**Quality checks:**
<<<<<<< HEAD

=======
>>>>>>> 658096a3
```
@workspace Run PSScriptAnalyzer rules on recent changes
# Can integrate with filesystem + git

@workspace Show me all TODO comments in the codebase
# Uses filesystem to search

@workspace Check if all public functions have comment-based help
# Uses filesystem to validate documentation
```

#### Combining Multiple Servers

**Full context analysis:**
<<<<<<< HEAD

```
@workspace Analyze OrchestrationEngine.psm1: show recent changes,
=======
```
@workspace Analyze OrchestrationEngine.psm1: show recent changes, 
>>>>>>> 658096a3
check PowerShell best practices, and suggest improvements
# Uses: git (history) + filesystem (code) + powershell-docs (practices)

@workspace Review the testing domain: list all functions, show coverage,
check for open issues, and create a quality improvement plan
# Uses: filesystem + github + sequential-thinking

@workspace I want to refactor LabVM.psm1 for better error handling.
Show me the current code, relevant PowerShell patterns, and create
an issue to track the work
# Uses: filesystem + powershell-docs + github
```

## Context Providers

The configuration also includes context providers that help Copilot understand different parts of the codebase:

### Codebase Provider

Focuses Copilot on PowerShell modules and scripts:

- Domain modules (`domains/**/*.psm1`)
- Automation scripts (`automation-scripts/**/*.ps1`)
- Test files (`tests/**/*.Tests.ps1`)

### Documentation Provider

Provides access to project documentation:

- Documentation files (`docs/**/*.md`)
- README files (`*.md`)
- GitHub configuration (`/.github/**/*.md`)

### Configuration Provider

Exposes configuration and settings:

- Main configuration (`config.psd1`)
- Script analyzer settings
- Copilot instructions and routing

## Default Servers

By default, these servers are always active:

- `filesystem` - Core repository access
- `github` - GitHub API integration
- `git` - Version control operations

Additional servers can be activated on-demand through Copilot Chat.

## Troubleshooting

### MCP Servers Not Loading

1. **Check Node.js installation**:

   ```bash
   node --version  # v18+ required
   npm --version   # v9+ required
   ```

2. **Verify configuration syntax**:

   ```bash
   # Validate JSON syntax
   cat .github/mcp-servers.json | jq .
<<<<<<< HEAD

=======
   
>>>>>>> 658096a3
   # If jq not installed, install with:
   #   brew install jq      # macOS
   #   sudo apt install jq  # Linux
   #   choco install jq     # Windows
   ```

3. **Check VS Code Output**:
   - Open VS Code Output panel (`Ctrl+Shift+U` or `Cmd+Shift+U`)
   - Select "GitHub Copilot" from dropdown
   - Look for MCP-related messages
   - Check for connection errors or initialization failures

4. **Restart VS Code**:
   - Completely close and reopen VS Code
   - Or reload window: `Ctrl+Shift+P` → "Reload Window"
   - Ensure MCP servers initialize on startup

5. **Verify PowerShell availability**:
<<<<<<< HEAD

   ```bash
   # MCP servers need PowerShell for some operations
   pwsh --version

=======
   ```bash
   # MCP servers need PowerShell for some operations
   pwsh --version
   
>>>>>>> 658096a3
   # Should be 7.0+
   ```

### GitHub Server Authentication Issues

1. **Verify token is set**:

   ```bash
   # Linux/macOS
   echo $GITHUB_TOKEN
<<<<<<< HEAD

   # Windows PowerShell
   $env:GITHUB_TOKEN

=======
   
   # Windows PowerShell
   $env:GITHUB_TOKEN
   
>>>>>>> 658096a3
   # Should output your token (not empty)
   ```

2. **Check token permissions**:
<<<<<<< HEAD
   - Visit <https://github.com/settings/tokens>
=======
   - Visit https://github.com/settings/tokens
>>>>>>> 658096a3
   - Ensure token has required scopes:
     - `repo` (required for private repos)
     - `read:org` (required for organization access)
     - `read:project` (recommended for project boards)
   - Token should not be expired

3. **Update environment**:

   ```bash
   # Linux - Add to shell profile
   echo 'export GITHUB_TOKEN="your_token"' >> ~/.bashrc
   source ~/.bashrc
<<<<<<< HEAD

   # macOS - Add to shell profile
   echo 'export GITHUB_TOKEN="your_token"' >> ~/.zshrc
   source ~/.zshrc

   # Windows - Set user environment variable
   [Environment]::SetEnvironmentVariable("GITHUB_TOKEN", "your_token", "User")

=======
   
   # macOS - Add to shell profile
   echo 'export GITHUB_TOKEN="your_token"' >> ~/.zshrc
   source ~/.zshrc
   
   # Windows - Set user environment variable
   [Environment]::SetEnvironmentVariable("GITHUB_TOKEN", "your_token", "User")
   
>>>>>>> 658096a3
   # Restart VS Code after setting
   ```

4. **Test GitHub API access**:
<<<<<<< HEAD

=======
>>>>>>> 658096a3
   ```bash
   # Test token
   curl -H "Authorization: token $GITHUB_TOKEN" \
     https://api.github.com/repos/wizzense/AitherZero
<<<<<<< HEAD

=======
   
>>>>>>> 658096a3
   # Should return repository information
   ```

### Permission Errors

If you get permission errors with filesystem operations:

1. **Check allowed directories** in `mcp-servers.json`
   - Verify paths exist: `domains`, `automation-scripts`, `tests`, etc.
   - Ensure paths use correct separators for your OS

2. **Verify file permissions** on the repository
<<<<<<< HEAD

   ```bash
   # Check repository permissions
   ls -la /path/to/AitherZero

=======
   ```bash
   # Check repository permissions
   ls -la /path/to/AitherZero
   
>>>>>>> 658096a3
   # Should be readable/writable by your user
   ```

3. **Ensure `readOnly` is set to `false`** for write operations
   - Check `.github/mcp-servers.json`
   - `filesystem.config.readOnly` should be `false`

### AitherZero-Specific Issues

1. **MCP servers can't find PowerShell modules**:
<<<<<<< HEAD

   ```bash
   # Ensure AitherZero is initialized
   ./Initialize-AitherEnvironment.ps1

   # Check module paths
   pwsh -c '$env:PSModulePath'

=======
   ```bash
   # Ensure AitherZero is initialized
   ./Initialize-AitherEnvironment.ps1
   
   # Check module paths
   pwsh -c '$env:PSModulePath'
   
>>>>>>> 658096a3
   # Should include AitherZero domains
   ```

2. **Filesystem server can't access automation scripts**:
<<<<<<< HEAD

   ```bash
   # Verify scripts are in PATH
   echo $PATH | grep automation-scripts

=======
   ```bash
   # Verify scripts are in PATH
   echo $PATH | grep automation-scripts
   
>>>>>>> 658096a3
   # Manually add if needed
   export PATH="$PWD/automation-scripts:$PATH"
   ```

3. **Sequential-thinking timeouts on complex tasks**:
   - Break down requests into smaller steps
   - Use intermediate prompts to guide thinking
   - Sequential-thinking works best with focused questions

4. **PowerShell-docs server returns outdated information**:
   - Microsoft Learn is cached by the server
   - Restart VS Code to refresh cache
   - Specify version in queries: "PowerShell 7.4 best practices"

### Common Error Messages

**"MCP server 'X' failed to start"**:
<<<<<<< HEAD

=======
>>>>>>> 658096a3
- Check that Node.js/PowerShell is in PATH
- Verify the command in mcp-servers.json is correct
- Check VS Code output for specific error

**"Context too large" errors**:
<<<<<<< HEAD

=======
>>>>>>> 658096a3
- MCP servers may provide too much context
- Be more specific in your queries
- Use filters: "Show only .psm1 files" instead of "Show all files"

**"Rate limit exceeded" (GitHub server)**:
<<<<<<< HEAD

- GitHub API has rate limits
- Authenticated requests: 5000/hour
- Wait or use token with higher limits
- Check: curl -H "Authorization: Bearer $GITHUB_TOKEN" <https://api.github.com/rate_limit>

**"Command not found: pwsh"**:

- PowerShell 7+ not installed or not in PATH
- Install: <https://aka.ms/powershell>
=======
- GitHub API has rate limits
- Authenticated requests: 5000/hour
- Wait or use token with higher limits
- Check: curl -H "Authorization: Bearer $GITHUB_TOKEN" https://api.github.com/rate_limit

**"Command not found: pwsh"**:
- PowerShell 7+ not installed or not in PATH
- Install: https://aka.ms/powershell
>>>>>>> 658096a3
- Add to PATH after installation

## Security Considerations

### Sensitive Data

- **Never commit tokens**: The `.env` file is excluded from git
- **Use environment variables**: Tokens should be in env vars, not config
- **Rotate tokens regularly**: Update GitHub tokens periodically

### Filesystem Access

- **Allowed directories only**: MCP servers can only access configured paths
- **Review changes**: Always review MCP-suggested file changes
- **Version control**: All changes are tracked by Git

### Network Access

- **Allowed domains**: PowerShell docs server is restricted to Microsoft and GitHub domains
- **No arbitrary URLs**: Servers cannot access random websites
- **Audit trail**: All API calls are logged

## Integration with Custom Agents

MCP servers complement the custom agent routing in `.github/copilot.yaml`:

1. **MCP Servers**: Provide context and capabilities (data access layer)
2. **Custom Agents**: Provide domain expertise and routing (specialized intelligence)
3. **Custom Instructions**: Provide architectural guidance (project patterns)

Together, they create a comprehensive AI-assisted development environment:

```
User Request
     ↓
Custom Instructions (.github/copilot-instructions.md)
     ↓
Agent Router (.github/copilot.yaml) → Custom Agent
     ↓
MCP Servers (.github/mcp-servers.json) → Context
     ↓
Copilot Response with Full Context
```

### AitherZero-Specific Integration Patterns

#### Pattern 1: Domain-Aware Development

When working on a specific domain (e.g., infrastructure, testing, security):

```
@maya Show me the infrastructure domain structure
# Custom agent (Maya) + filesystem MCP server

@maya Design a new Hyper-V VM deployment function
# Maya's expertise + filesystem (existing code) + sequential-thinking (design)
```

#### Pattern 2: Quality-Focused Workflows

Combining testing expertise with MCP capabilities:

```
@jessica Analyze test coverage for OrchestrationEngine
# Custom agent (Jessica) + filesystem (code) + git (changes)

@jessica Create tests for recent security module changes
# Jessica's expertise + git (changes) + powershell-docs (patterns)
```

#### Pattern 3: Documentation and Knowledge

Using documentation expertise with context:

```
@olivia Generate documentation for the new automation functions
# Custom agent (Olivia) + filesystem (code) + powershell-docs (standards)

@olivia Update README with latest playbook examples
# Olivia's expertise + filesystem (playbooks) + github (existing docs)
```

#### Pattern 4: Security-Aware Development

Leveraging security expertise with full context:

```
@sarah Review certificate management code for vulnerabilities
# Custom agent (Sarah) + filesystem (code) + git (history) + github (issues)

@sarah Audit the security domain for compliance with best practices
# Sarah's expertise + filesystem + powershell-docs
```

### MCP Server + Agent Workflow Examples

**Example 1: Adding a New Feature**

```
1. @david Plan a new VM snapshot orchestration feature
   # David (project manager) uses sequential-thinking + filesystem

2. @maya Implement the snapshot functionality in infrastructure domain
   # Maya uses filesystem (existing code) + powershell-docs (patterns)

3. @jessica Create comprehensive tests for snapshot feature
   # Jessica uses filesystem (implementation) + existing test patterns

4. @sarah Review snapshot code for security issues
   # Sarah uses filesystem + git (changes) + security knowledge

5. @olivia Document the new snapshot feature
   # Olivia uses filesystem (code) + examples + standards
```

**Example 2: Debugging a Test Failure**

```
1. @workspace Show me failing test logs from az 0402
   # Filesystem server retrieves logs

2. @jessica Analyze the test failure and identify root cause
   # Jessica's expertise + filesystem (test code) + git (recent changes)

3. @marcus Fix the underlying issue in the module
   # Marcus uses filesystem + powershell-docs

4. @jessica Verify fix and add regression tests
   # Jessica validates with test expertise
```

**Example 3: Improving Infrastructure**

```
1. @workspace Analyze infrastructure domain performance
   # Sequential-thinking + filesystem

2. @maya Identify optimization opportunities
   # Maya's infrastructure expertise + code analysis

3. @workspace Check PowerShell best practices for async operations
   # PowerShell-docs server

4. @maya Implement optimizations following best practices
   # Maya combines expertise with docs

5. @jessica Validate performance improvements with tests
   # Jessica ensures quality
```

## Schema Versioning and Updates

The MCP configuration uses a versioned JSON schema to validate the configuration file.

### Current Schema Version

The schema is currently set to `2025-06-18` version:

```json
{
  "$schema": "https://raw.githubusercontent.com/modelcontextprotocol/modelcontextprotocol/main/schema/2025-06-18/schema.json"
}
```

### Checking for Schema Updates

To check if a new schema version is available:

1. **Visit the schema repository**: <https://github.com/modelcontextprotocol/modelcontextprotocol/tree/main/schema>
2. **Look for newer dated folders** (format: YYYY-MM-DD)
3. **Review the changelog** for breaking changes

### Updating to a New Schema

When a new schema version is released:

1. **Update the schema URL** in `.github/mcp-servers.json`:

   ```json
   {
     "$schema": "https://raw.githubusercontent.com/modelcontextprotocol/modelcontextprotocol/main/schema/YYYY-MM-DD/schema.json"
   }
   ```

2. **Validate configuration**:

   ```bash
   cat .github/mcp-servers.json | jq .
   ```

3. **Review schema changes** to ensure compatibility with your MCP server configurations

4. **Test MCP servers** in VS Code to verify they still work correctly

### Automation Considerations

For future automation of schema updates:

- **GitHub Actions workflow** could periodically check for new schema versions
- **Dependabot-style alerts** when new schemas are released
- **Automated PR creation** with schema updates and validation
- **Version pinning** ensures stability until manual review

**Note**: Schema updates should be reviewed and tested before applying to prevent configuration breakage.

## Further Reading

- [Model Context Protocol Specification](https://github.com/modelcontextprotocol/specification)
- [GitHub Copilot Documentation](https://docs.github.com/en/copilot)
- [MCP Server Examples](https://github.com/modelcontextprotocol/servers)
- [Custom Instructions Guide](https://docs.github.com/en/copilot/customizing-copilot/adding-custom-instructions-for-github-copilot)

## Getting Help

If you encounter issues with MCP servers:

1. Check the [Troubleshooting](#troubleshooting) section
2. Review VS Code Output panel for errors
3. Consult GitHub Copilot documentation
4. Open an issue in the AitherZero repository

## Contributing

To improve MCP server configuration:

1. Test changes in your development environment
2. Document any new servers or capabilities
3. Update this guide with examples
4. Submit a PR with your improvements<|MERGE_RESOLUTION|>--- conflicted
+++ resolved
@@ -14,27 +14,22 @@
 
 ## Configured MCP Servers
 
-AitherZero configures the following MCP servers in VS Code settings. The `.github/mcp-servers.json` file serves as documentation and reference but is not automatically loaded by VS Code.
-
-**Note**: MCP servers are configured in `.vscode/settings.json` (workspace) or user `settings.json` (global), not from `.github/mcp-servers.json`.
+AitherZero includes the following MCP servers in `.github/mcp-servers.json`:
 
 ### 1. Filesystem Server
-
 **Purpose**: Provides read/write access to the repository filesystem
 
 **Capabilities**:
-
 - Navigate directory structure
 - Read and analyze files
 - Create, update, and delete files
 - Search across the codebase
 
 **Configuration**:
-
 ```json
 {
   "allowedDirectories": [
-    "domains", "automation-scripts", "tests",
+    "domains", "automation-scripts", "tests", 
     "docs", "infrastructure", "orchestration"
   ],
   "readOnly": false
@@ -42,11 +37,9 @@
 ```
 
 ### 2. GitHub Server
-
 **Purpose**: Enables GitHub API operations
 
 **Capabilities**:
-
 - Read issues, pull requests, and discussions
 - Create and update issues
 - Manage labels and milestones
@@ -54,12 +47,10 @@
 - Search code and commits
 
 **Requirements**:
-
 - GitHub Personal Access Token in `GITHUB_TOKEN` environment variable
 - Token needs `repo` scope for full functionality
 
 **Setup**:
-
 ```bash
 # Set your GitHub token
 export GITHUB_TOKEN="your_github_token_here"
@@ -69,38 +60,31 @@
 ```
 
 ### 3. Git Server
-
 **Purpose**: Provides Git version control operations
 
 **Capabilities**:
-
 - View commit history
 - Check branch status
 - Show diffs and changes
 - Analyze repository structure
 
 ### 4. PowerShell Documentation Server
-
 **Purpose**: Fetches PowerShell documentation and best practices
 
 **Capabilities**:
-
 - Retrieve PowerShell cmdlet documentation
 - Access Microsoft Learn articles
 - Get PowerShell GitHub repository information
 
 **Allowed Domains**:
-
 - `docs.microsoft.com`
 - `learn.microsoft.com`
 - `github.com/PowerShell`
 
 ### 5. Sequential Thinking Server
-
 **Purpose**: Enables detailed reasoning for complex infrastructure tasks
 
 **Capabilities**:
-
 - Break down complex problems
 - Structured problem-solving approach
 - Infrastructure design thinking
@@ -114,110 +98,49 @@
    - Install `GitHub.copilot` extension (required)
    - Install `GitHub.copilot-chat` extension (required)
    - Verify extensions are active in VS Code
-<<<<<<< HEAD
 
 2. **Node.js 18+**: Required for running MCP servers
-
-=======
-
-2. **Node.js 18+**: Required for running MCP servers
->>>>>>> 658096a3
    ```bash
    # Check if Node.js is installed
    node --version  # Should be version 18.0.0+ (outputs as "v18.0.0")
    npm --version   # Should be version 9.0.0+ (outputs as "9.0.0")
    # Note: node outputs a 'v' prefix (e.g., "v18.0.0"), npm does not.
-<<<<<<< HEAD
-
-=======
-   
->>>>>>> 658096a3
+   
    # Install Node.js if needed
    # Windows: Download from https://nodejs.org/
    # Linux: sudo apt install nodejs npm
    # macOS: brew install node
-<<<<<<< HEAD
    ```
 
 3. **PowerShell 7+**: Required for AitherZero operations
-
    ```bash
    # Check PowerShell version
    pwsh --version  # Should be 7.0 or higher
-
+   
    # AitherZero requires PowerShell 7+ for cross-platform support
    ```
 
 4. **GitHub Token**: For GitHub API access
-
-=======
-   ```
-
-3. **PowerShell 7+**: Required for AitherZero operations
-   ```bash
-   # Check PowerShell version
-   pwsh --version  # Should be 7.0 or higher
-   
-   # AitherZero requires PowerShell 7+ for cross-platform support
-   ```
-
-4. **GitHub Token**: For GitHub API access
->>>>>>> 658096a3
    ```bash
    # Create a personal access token at:
    # https://github.com/settings/tokens
    # Required scopes: repo, read:org; recommended: read:project (for project boards)
-<<<<<<< HEAD
-
+   
    export GITHUB_TOKEN="your_token"
-
+   
    # Or add to your shell profile for persistence
    echo 'export GITHUB_TOKEN="your_token"' >> ~/.bashrc  # Linux
    echo 'export GITHUB_TOKEN="your_token"' >> ~/.zshrc   # macOS
-
-=======
-   
-   export GITHUB_TOKEN="your_token"
-   
-   # Or add to your shell profile for persistence
-   echo 'export GITHUB_TOKEN="your_token"' >> ~/.bashrc  # Linux
-   echo 'export GITHUB_TOKEN="your_token"' >> ~/.zshrc   # macOS
-   
->>>>>>> 658096a3
+   
    # Windows PowerShell
    [Environment]::SetEnvironmentVariable("GITHUB_TOKEN", "your_token", "User")
    ```
 
 ### Enabling MCP Servers
 
-MCP servers are configured in VS Code settings (`.vscode/settings.json` for workspace or user `settings.json` for global). AitherZero provides an automation script to set this up properly.
-
-#### Automated Setup (Recommended)
-
-Use the automation script to configure MCP servers:
-
-```bash
-# Configure for current workspace (recommended)
-./automation-scripts/0215_Configure-MCPServers.ps1
-
-# Or using the az wrapper
-az 0215
-
-# Configure globally for all projects
-./automation-scripts/0215_Configure-MCPServers.ps1 -Scope User
-
-# Verify configuration
-./automation-scripts/0215_Configure-MCPServers.ps1 -Verify
-```
-
-The script will:
-
-1. Check prerequisites (Node.js 18+, GITHUB_TOKEN)
-2. Configure MCP servers in VS Code settings
-3. Validate the configuration
-4. Provide next steps
-
-#### Manual Setup (if needed)
+MCP servers are automatically discovered by GitHub Copilot when configured in `.github/mcp-servers.json`. The configuration file follows the MCP specification.
+
+#### Manual Activation (if needed)
 
 If MCP servers don't activate automatically:
 
@@ -229,15 +152,8 @@
 ### Using MCP Servers in Copilot Chat
 
 Once configured, you can leverage MCP servers in Copilot Chat. Here are AitherZero-specific examples:
-<<<<<<< HEAD
 
 #### Working with AitherZero Architecture
-
-**Understand domain organization:**
-=======
-
-#### Working with AitherZero Architecture
->>>>>>> 658096a3
 
 **Understand domain organization:**
 ```
@@ -252,10 +168,6 @@
 ```
 
 **Track changes and history:**
-<<<<<<< HEAD
-
-=======
->>>>>>> 658096a3
 ```
 @workspace Show me recent changes to the testing domain
 # Uses git server to show commit history
@@ -268,8 +180,6 @@
 ```
 
 **Issue and PR management:**
-<<<<<<< HEAD
-
 ```
 @workspace Create an issue for improving error handling in LabVM.psm1
 # Uses github server to create issue with context
@@ -277,24 +187,11 @@
 @workspace Show me open issues related to testing infrastructure
 # Uses github server to search and filter issues
 
-=======
-```
-@workspace Create an issue for improving error handling in LabVM.psm1
-# Uses github server to create issue with context
-
-@workspace Show me open issues related to testing infrastructure
-# Uses github server to search and filter issues
-
->>>>>>> 658096a3
 @workspace What PRs are waiting for review?
 # Uses github server to list PR status
 ```
 
 **PowerShell best practices:**
-<<<<<<< HEAD
-
-=======
->>>>>>> 658096a3
 ```
 @workspace What's the best practice for parameter validation in PowerShell?
 # Uses powershell-docs server to fetch documentation
@@ -307,10 +204,6 @@
 ```
 
 **Complex planning and design:**
-<<<<<<< HEAD
-
-=======
->>>>>>> 658096a3
 ```
 @workspace Help me design a complex VM deployment workflow
 # Uses sequential-thinking server for structured problem-solving
@@ -325,10 +218,6 @@
 #### Number-Based Script Integration
 
 **Understanding automation scripts:**
-<<<<<<< HEAD
-
-=======
->>>>>>> 658096a3
 ```
 @workspace Explain what script 0402 does
 # Uses filesystem to read and analyze the script
@@ -341,10 +230,6 @@
 ```
 
 **Execution context and troubleshooting:**
-<<<<<<< HEAD
-
-=======
->>>>>>> 658096a3
 ```
 @workspace Script 0404 failed - show me recent changes
 # Uses git + filesystem to diagnose
@@ -359,10 +244,6 @@
 #### Orchestration and Playbooks
 
 **Playbook management:**
-<<<<<<< HEAD
-
-=======
->>>>>>> 658096a3
 ```
 @workspace Show me the structure of the test-quick playbook
 # Uses filesystem to read orchestration/playbooks/
@@ -375,10 +256,6 @@
 ```
 
 **Workflow optimization:**
-<<<<<<< HEAD
-
-=======
->>>>>>> 658096a3
 ```
 @workspace Analyze the orchestration engine for performance bottlenecks
 # Uses filesystem + sequential-thinking
@@ -390,10 +267,6 @@
 #### Testing and Quality
 
 **Test analysis:**
-<<<<<<< HEAD
-
-=======
->>>>>>> 658096a3
 ```
 @workspace Show me test coverage for the infrastructure domain
 # Uses filesystem to analyze test files
@@ -406,10 +279,6 @@
 ```
 
 **Quality checks:**
-<<<<<<< HEAD
-
-=======
->>>>>>> 658096a3
 ```
 @workspace Run PSScriptAnalyzer rules on recent changes
 # Can integrate with filesystem + git
@@ -424,14 +293,8 @@
 #### Combining Multiple Servers
 
 **Full context analysis:**
-<<<<<<< HEAD
-
-```
-@workspace Analyze OrchestrationEngine.psm1: show recent changes,
-=======
 ```
 @workspace Analyze OrchestrationEngine.psm1: show recent changes, 
->>>>>>> 658096a3
 check PowerShell best practices, and suggest improvements
 # Uses: git (history) + filesystem (code) + powershell-docs (practices)
 
@@ -450,25 +313,19 @@
 The configuration also includes context providers that help Copilot understand different parts of the codebase:
 
 ### Codebase Provider
-
 Focuses Copilot on PowerShell modules and scripts:
-
 - Domain modules (`domains/**/*.psm1`)
 - Automation scripts (`automation-scripts/**/*.ps1`)
 - Test files (`tests/**/*.Tests.ps1`)
 
 ### Documentation Provider
-
 Provides access to project documentation:
-
 - Documentation files (`docs/**/*.md`)
 - README files (`*.md`)
 - GitHub configuration (`/.github/**/*.md`)
 
 ### Configuration Provider
-
 Exposes configuration and settings:
-
 - Main configuration (`config.psd1`)
 - Script analyzer settings
 - Copilot instructions and routing
@@ -476,7 +333,6 @@
 ## Default Servers
 
 By default, these servers are always active:
-
 - `filesystem` - Core repository access
 - `github` - GitHub API integration
 - `git` - Version control operations
@@ -488,22 +344,16 @@
 ### MCP Servers Not Loading
 
 1. **Check Node.js installation**:
-
    ```bash
    node --version  # v18+ required
    npm --version   # v9+ required
    ```
 
 2. **Verify configuration syntax**:
-
    ```bash
    # Validate JSON syntax
    cat .github/mcp-servers.json | jq .
-<<<<<<< HEAD
-
-=======
-   
->>>>>>> 658096a3
+   
    # If jq not installed, install with:
    #   brew install jq      # macOS
    #   sudo apt install jq  # Linux
@@ -522,48 +372,28 @@
    - Ensure MCP servers initialize on startup
 
 5. **Verify PowerShell availability**:
-<<<<<<< HEAD
-
    ```bash
    # MCP servers need PowerShell for some operations
    pwsh --version
-
-=======
-   ```bash
-   # MCP servers need PowerShell for some operations
-   pwsh --version
-   
->>>>>>> 658096a3
+   
    # Should be 7.0+
    ```
 
 ### GitHub Server Authentication Issues
 
 1. **Verify token is set**:
-
    ```bash
    # Linux/macOS
    echo $GITHUB_TOKEN
-<<<<<<< HEAD
-
+   
    # Windows PowerShell
    $env:GITHUB_TOKEN
-
-=======
-   
-   # Windows PowerShell
-   $env:GITHUB_TOKEN
-   
->>>>>>> 658096a3
+   
    # Should output your token (not empty)
    ```
 
 2. **Check token permissions**:
-<<<<<<< HEAD
-   - Visit <https://github.com/settings/tokens>
-=======
    - Visit https://github.com/settings/tokens
->>>>>>> 658096a3
    - Ensure token has required scopes:
      - `repo` (required for private repos)
      - `read:org` (required for organization access)
@@ -571,47 +401,27 @@
    - Token should not be expired
 
 3. **Update environment**:
-
    ```bash
    # Linux - Add to shell profile
    echo 'export GITHUB_TOKEN="your_token"' >> ~/.bashrc
    source ~/.bashrc
-<<<<<<< HEAD
-
+   
    # macOS - Add to shell profile
    echo 'export GITHUB_TOKEN="your_token"' >> ~/.zshrc
    source ~/.zshrc
-
+   
    # Windows - Set user environment variable
    [Environment]::SetEnvironmentVariable("GITHUB_TOKEN", "your_token", "User")
-
-=======
-   
-   # macOS - Add to shell profile
-   echo 'export GITHUB_TOKEN="your_token"' >> ~/.zshrc
-   source ~/.zshrc
-   
-   # Windows - Set user environment variable
-   [Environment]::SetEnvironmentVariable("GITHUB_TOKEN", "your_token", "User")
-   
->>>>>>> 658096a3
+   
    # Restart VS Code after setting
    ```
 
 4. **Test GitHub API access**:
-<<<<<<< HEAD
-
-=======
->>>>>>> 658096a3
    ```bash
    # Test token
    curl -H "Authorization: token $GITHUB_TOKEN" \
      https://api.github.com/repos/wizzense/AitherZero
-<<<<<<< HEAD
-
-=======
-   
->>>>>>> 658096a3
+   
    # Should return repository information
    ```
 
@@ -624,18 +434,10 @@
    - Ensure paths use correct separators for your OS
 
 2. **Verify file permissions** on the repository
-<<<<<<< HEAD
-
    ```bash
    # Check repository permissions
    ls -la /path/to/AitherZero
-
-=======
-   ```bash
-   # Check repository permissions
-   ls -la /path/to/AitherZero
-   
->>>>>>> 658096a3
+   
    # Should be readable/writable by your user
    ```
 
@@ -646,40 +448,21 @@
 ### AitherZero-Specific Issues
 
 1. **MCP servers can't find PowerShell modules**:
-<<<<<<< HEAD
-
    ```bash
    # Ensure AitherZero is initialized
    ./Initialize-AitherEnvironment.ps1
-
+   
    # Check module paths
    pwsh -c '$env:PSModulePath'
-
-=======
-   ```bash
-   # Ensure AitherZero is initialized
-   ./Initialize-AitherEnvironment.ps1
-   
-   # Check module paths
-   pwsh -c '$env:PSModulePath'
-   
->>>>>>> 658096a3
+   
    # Should include AitherZero domains
    ```
 
 2. **Filesystem server can't access automation scripts**:
-<<<<<<< HEAD
-
    ```bash
    # Verify scripts are in PATH
    echo $PATH | grep automation-scripts
-
-=======
-   ```bash
-   # Verify scripts are in PATH
-   echo $PATH | grep automation-scripts
-   
->>>>>>> 658096a3
+   
    # Manually add if needed
    export PATH="$PWD/automation-scripts:$PATH"
    ```
@@ -697,36 +480,16 @@
 ### Common Error Messages
 
 **"MCP server 'X' failed to start"**:
-<<<<<<< HEAD
-
-=======
->>>>>>> 658096a3
 - Check that Node.js/PowerShell is in PATH
 - Verify the command in mcp-servers.json is correct
 - Check VS Code output for specific error
 
 **"Context too large" errors**:
-<<<<<<< HEAD
-
-=======
->>>>>>> 658096a3
 - MCP servers may provide too much context
 - Be more specific in your queries
 - Use filters: "Show only .psm1 files" instead of "Show all files"
 
 **"Rate limit exceeded" (GitHub server)**:
-<<<<<<< HEAD
-
-- GitHub API has rate limits
-- Authenticated requests: 5000/hour
-- Wait or use token with higher limits
-- Check: curl -H "Authorization: Bearer $GITHUB_TOKEN" <https://api.github.com/rate_limit>
-
-**"Command not found: pwsh"**:
-
-- PowerShell 7+ not installed or not in PATH
-- Install: <https://aka.ms/powershell>
-=======
 - GitHub API has rate limits
 - Authenticated requests: 5000/hour
 - Wait or use token with higher limits
@@ -735,7 +498,6 @@
 **"Command not found: pwsh"**:
 - PowerShell 7+ not installed or not in PATH
 - Install: https://aka.ms/powershell
->>>>>>> 658096a3
 - Add to PATH after installation
 
 ## Security Considerations
@@ -893,7 +655,6 @@
 ### Current Schema Version
 
 The schema is currently set to `2025-06-18` version:
-
 ```json
 {
   "$schema": "https://raw.githubusercontent.com/modelcontextprotocol/modelcontextprotocol/main/schema/2025-06-18/schema.json"
@@ -904,7 +665,7 @@
 
 To check if a new schema version is available:
 
-1. **Visit the schema repository**: <https://github.com/modelcontextprotocol/modelcontextprotocol/tree/main/schema>
+1. **Visit the schema repository**: https://github.com/modelcontextprotocol/modelcontextprotocol/tree/main/schema
 2. **Look for newer dated folders** (format: YYYY-MM-DD)
 3. **Review the changelog** for breaking changes
 
@@ -913,7 +674,6 @@
 When a new schema version is released:
 
 1. **Update the schema URL** in `.github/mcp-servers.json`:
-
    ```json
    {
      "$schema": "https://raw.githubusercontent.com/modelcontextprotocol/modelcontextprotocol/main/schema/YYYY-MM-DD/schema.json"
@@ -921,7 +681,6 @@
    ```
 
 2. **Validate configuration**:
-
    ```bash
    cat .github/mcp-servers.json | jq .
    ```
