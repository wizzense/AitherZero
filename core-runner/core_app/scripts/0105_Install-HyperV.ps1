#Requires -Version 7.0
<<<<<<< HEAD
[CmdletBinding()]
param(
    [Parameter(Mandatory)]
    [object]$Config
)

Import-Module "$env:PROJECT_ROOT/core-runner/modules/LabRunner/" -Force
Write-CustomLog "Starting $($MyInvocation.MyCommand.Name)"

=======

[CmdletBinding(SupportsShouldProcess)]
param(
    [Parameter(Mandatory, ValueFromPipeline)]
    [object]$Config
)

Import-Module "$env:PWSH_MODULES_PATH/LabRunner/" -Force
Import-Module "$env:PROJECT_ROOT/core-runner/modules/Logging/" -Force

Write-CustomLog "Starting $($MyInvocation.MyCommand.Name)"

>>>>>>> e4ec78ec
Invoke-LabStep -Config $Config -Body {
    Write-CustomLog "Running $($MyInvocation.MyCommand.Name)"

    if ($Config.InstallHyperV -eq $true) {
        Write-CustomLog "Checking if Hyper-V is already installed..."
<<<<<<< HEAD

        # Get the installation state of Hyper-V
        $feature = Get-WindowsFeature -Name Hyper-V

=======

        # Get the installation state of Hyper-V
        $feature = Get-WindowsFeature -Name Hyper-V

>>>>>>> e4ec78ec
        if ($feature -and $feature.Installed) {
            Write-CustomLog "Hyper-V is already installed. Skipping installation."
            return
        }

        Write-CustomLog "Hyper-V is not installed. Proceeding with installation..."

        $enableMgtTools = $true
        if ($Config.PSObject.Properties.Name -contains 'HyperV' -and
            $Config.HyperV.PSObject.Properties.Name -contains 'EnableManagementTools') {
            $enableMgtTools = [bool]$Config.HyperV.EnableManagementTools
        }
        $restart = $false  # Change to $true if you want an automatic restart

        try {
            if ($restart) {
                Install-WindowsFeature -Name 'Hyper-V' -IncludeManagementTools:$enableMgtTools -Restart -ErrorAction Continue
            } else {
                Install-WindowsFeature -Name 'Hyper-V' -IncludeManagementTools:$enableMgtTools -ErrorAction Continue
            }
        } catch {
<<<<<<< HEAD
            Write-CustomLog "Only works on Windows Server. Error details: $($_.Exception.Message)"
=======
            Write-CustomLog 'Only works on Windows Server.'
>>>>>>> e4ec78ec
        }

        Write-CustomLog 'Hyper-V installation complete. A restart is typically required to finalize installation.'
    } else {
<<<<<<< HEAD
        Write-CustomLog 'InstallHyperV flag is disabled. Skipping Hyper-V installation.'
=======
        Write-CustomLog 'InstallHyperV flag is disabled. Skipping installation.'
>>>>>>> e4ec78ec
    }
}

Write-CustomLog "Completed $($MyInvocation.MyCommand.Name)"<|MERGE_RESOLUTION|>--- conflicted
+++ resolved
@@ -1,15 +1,4 @@
 #Requires -Version 7.0
-<<<<<<< HEAD
-[CmdletBinding()]
-param(
-    [Parameter(Mandatory)]
-    [object]$Config
-)
-
-Import-Module "$env:PROJECT_ROOT/core-runner/modules/LabRunner/" -Force
-Write-CustomLog "Starting $($MyInvocation.MyCommand.Name)"
-
-=======
 
 [CmdletBinding(SupportsShouldProcess)]
 param(
@@ -22,23 +11,15 @@
 
 Write-CustomLog "Starting $($MyInvocation.MyCommand.Name)"
 
->>>>>>> e4ec78ec
 Invoke-LabStep -Config $Config -Body {
     Write-CustomLog "Running $($MyInvocation.MyCommand.Name)"
 
     if ($Config.InstallHyperV -eq $true) {
         Write-CustomLog "Checking if Hyper-V is already installed..."
-<<<<<<< HEAD
 
         # Get the installation state of Hyper-V
         $feature = Get-WindowsFeature -Name Hyper-V
 
-=======
-
-        # Get the installation state of Hyper-V
-        $feature = Get-WindowsFeature -Name Hyper-V
-
->>>>>>> e4ec78ec
         if ($feature -and $feature.Installed) {
             Write-CustomLog "Hyper-V is already installed. Skipping installation."
             return
@@ -60,20 +41,16 @@
                 Install-WindowsFeature -Name 'Hyper-V' -IncludeManagementTools:$enableMgtTools -ErrorAction Continue
             }
         } catch {
-<<<<<<< HEAD
+        
             Write-CustomLog "Only works on Windows Server. Error details: $($_.Exception.Message)"
-=======
-            Write-CustomLog 'Only works on Windows Server.'
->>>>>>> e4ec78ec
+
         }
 
         Write-CustomLog 'Hyper-V installation complete. A restart is typically required to finalize installation.'
     } else {
-<<<<<<< HEAD
+
         Write-CustomLog 'InstallHyperV flag is disabled. Skipping Hyper-V installation.'
-=======
-        Write-CustomLog 'InstallHyperV flag is disabled. Skipping installation.'
->>>>>>> e4ec78ec
+
     }
 }
 
