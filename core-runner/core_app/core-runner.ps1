#Requires -Version 7.0

<#
.SYNOPSIS
    Core application runner for OpenTofu Lab Automation

.DESCRIPTION
    Main runner script that orchestrates lab setup, configuration, and script execution
    for the OpenTofu Lab Automation project.

.PARAMETER Quiet
    Run in quiet mode with minimal output

.PARAMETER Verbosity
    Set verbosity level: silent, normal, detailed

.PARAMETER ConfigFile
    Path to configuration file (defaults to default-config.json)

.PARAMETER Auto
    Run in automatic mode without prompts

.PARAMETER Scripts
    Specific scripts to run

.PARAMETER Force
    Force operations even if validations fail

.PARAMETER NonInteractive
    Run in non-interactive mode, suppress prompts and user input
<<<<<<< HEAD

=======
    
.PARAMETER WhatIf
    Show what would happen without executing
    
>>>>>>> 98c5db62
.EXAMPLE
    .\core-runner.ps1

.EXAMPLE
    .\core-runner.ps1 -ConfigFile "custom-config.json" -Verbosity detailed
#>

[CmdletBinding(SupportsShouldProcess, DefaultParameterSetName = 'Verbose')]
param(
    [Parameter(ParameterSetName = 'Quiet')]
    [switch]$Quiet,

    [Parameter(ParameterSetName = 'Verbose')]
    [ValidateSet('silent', 'normal', 'detailed')]
    [string]$Verbosity = 'normal',
    [string]$ConfigFile,
    [switch]$Auto,
    [string]$Scripts,
    [switch]$Force,
    [switch]$NonInteractive,
    [switch]$WhatIf
)

# Stop on errors
$ErrorActionPreference = 'Stop'

# Auto-detect non-interactive mode if not explicitly set
if (-not $NonInteractive) {
<<<<<<< HEAD
    $hostCheck = ($Host.Name -eq 'Default Host')
    $userInteractiveCheck = ([Environment]::UserInteractive -eq $false)
    $pesterCheck = ($env:PESTER_RUN -eq 'true')
    $whatIfCheck = ($PSCmdlet.WhatIf)
    $autoCheck = ($Auto.IsPresent)

    Write-Verbose "NonInteractive checks: Host=$hostCheck, UserInteractive=$userInteractiveCheck, Pester=$pesterCheck, WhatIf=$whatIfCheck, Auto=$autoCheck"

    $NonInteractive = $hostCheck -or $userInteractiveCheck -or $pesterCheck -or $whatIfCheck -or $autoCheck
}

Write-Verbose "Final NonInteractive value: $NonInteractive"

# Determine repository root - go up one level from core_app to core-runner, then up one more to repo root
=======
    $NonInteractive = ($Host.Name -eq 'Default Host') -or 
                     ([Environment]::UserInteractive -eq $false) -or
                     ($env:PESTER_RUN -eq 'true') -or
                     ($PSCmdlet.ShouldProcess($PSCmdlet, 'WhatIf') -eq $false) -or
                     ($Auto.IsPresent)
}

# Determine repository root
>>>>>>> 98c5db62
$repoRoot = Split-Path (Split-Path $PSScriptRoot -Parent) -Parent
$env:PROJECT_ROOT    = $repoRoot
$env:PWSH_MODULES_PATH = "$repoRoot/core-runner/modules"

Write-Verbose "Repository root: $repoRoot"
Write-Verbose "Modules path: $env:PWSH_MODULES_PATH"

# Default ConfigFile if not provided
if (-not $PSBoundParameters.ContainsKey('ConfigFile')) {
    $ConfigFile = Join-Path $PSScriptRoot 'default-config.json'
    if (-not (Test-Path $ConfigFile)) {
        $ConfigFile = "$repoRoot/configs/default-config.json"
    }
}

<<<<<<< HEAD
# Apply quiet flag to verbosity
=======
# Quiet mode overrides verbosity
>>>>>>> 98c5db62
if ($Quiet) {
    $Verbosity = 'silent'
}

$script:VerbosityLevels = @{ silent = 0; normal = 1; detailed = 2 }
$script:ConsoleLevel    = $script:VerbosityLevels[$Verbosity]

# Locate PowerShell 7
$pwshPath = (Get-Command pwsh -ErrorAction SilentlyContinue).Source
if (-not $pwshPath) {
    $exeName  = if ($IsWindows) { 'pwsh.exe' } else { 'pwsh' }
    $pwshPath = Join-Path $PSHOME $exeName
}
if (-not (Test-Path $pwshPath)) {
    Write-Error 'PowerShell 7 not found. Please install PowerShell 7 or adjust PATH.'
    exit 1
}

# Relaunch under PS7 if needed
if ($PSVersionTable.PSVersion.Major -lt 7) {
    Write-Host 'Switching to PowerShell 7...' -ForegroundColor Yellow
<<<<<<< HEAD

=======
>>>>>>> 98c5db62
    $argList = @()
    foreach ($kvp in $PSBoundParameters.GetEnumerator()) {
        if ($kvp.Value -is [System.Management.Automation.SwitchParameter]) {
            if ($kvp.Value.IsPresent) {
                $argList += "-$($kvp.Key)"
            }
        } else {
            $argList += "-$($kvp.Key)"
            $argList += $kvp.Value
        }
    }
<<<<<<< HEAD

=======
>>>>>>> 98c5db62
    & $pwshPath -File $PSCommandPath @argList
    exit $LASTEXITCODE
}

# Import required modules
try {
    Write-Verbose 'Importing Logging module...'
    Import-Module "$env:PWSH_MODULES_PATH/Logging" -Force -ErrorAction Stop

    Write-Verbose 'Importing LabRunner module...'
    Import-Module "$env:PWSH_MODULES_PATH/LabRunner" -Force -ErrorAction Stop

    Write-CustomLog 'Core runner started' -Level INFO
} catch {
    Write-Error "Failed to import required modules: $($_.Exception.Message)"
    Write-Error "Ensure modules exist at: $env:PWSH_MODULES_PATH"
    exit 1
}

$env:LAB_CONSOLE_LEVEL = $script:VerbosityLevels[$Verbosity]

# Load configuration
try {
    if (Test-Path $ConfigFile) {
        Write-CustomLog "Loading configuration from: $ConfigFile" -Level INFO
        $config = Get-Content $ConfigFile -Raw | ConvertFrom-Json
    } else {
        Write-CustomLog "Configuration file not found: $ConfigFile" -Level WARN
        Write-CustomLog 'Using default configuration' -Level INFO
        $config = @{}
    }
} catch {
    Write-CustomLog "Failed to load configuration: $($_.Exception.Message)" -Level ERROR
    exit 1
}

# Main execution logic
try {
    Write-CustomLog 'Starting OpenTofu Lab Automation Core Runner' -Level SUCCESS
    Write-CustomLog "Repository root: $repoRoot" -Level INFO
    Write-CustomLog "Configuration file: $ConfigFile" -Level INFO
    Write-CustomLog "Verbosity level: $Verbosity" -Level INFO
<<<<<<< HEAD

    # Get available scripts
=======
    Write-CustomLog "NonInteractive mode: $NonInteractive" -Level INFO
    Write-CustomLog "WhatIf mode: $($PSCmdlet.WhatIf)" -Level INFO

    # Discover scripts
>>>>>>> 98c5db62
    $scriptsPath = Join-Path $PSScriptRoot 'scripts'
    if (Test-Path $scriptsPath) {
        $availableScripts = Get-ChildItem -Path $scriptsPath -Filter '*.ps1' | Sort-Object Name
        Write-CustomLog "Found $($availableScripts.Count) scripts" -Level INFO

        if ($Scripts) {
            # Run specific scripts
            $scriptList = $Scripts -split ','
            foreach ($scriptName in $scriptList) {
                $scriptPath = Join-Path $scriptsPath "$scriptName.ps1"
                if (Test-Path $scriptPath) {
                    Write-CustomLog "Executing script: $scriptName" -Level INFO
                    if ($PSCmdlet.ShouldProcess($scriptName, 'Execute script')) {
                        $scriptParams = @{}
                        $scriptParams['Config'] = $config
                        $scriptMetadata = Get-Command $scriptPath -ErrorAction SilentlyContinue
                        if ($scriptMetadata) {
                            if ($scriptMetadata.Parameters.ContainsKey('Verbosity')) {
                                $scriptParams['Verbosity'] = $Verbosity
                            }
                            if ($scriptMetadata.Parameters.ContainsKey('WhatIf')) {
                                $scriptParams['WhatIf'] = $WhatIf
                            }
                        }
                        & $scriptPath @scriptParams
                    }
                } else {
                    Write-CustomLog "Script not found: $scriptName" -Level WARN
                }
            }

        } elseif ($Auto) {
            # Run all scripts in auto mode
            Write-CustomLog 'Running all scripts in automatic mode' -Level INFO
            foreach ($script in $availableScripts) {
                Write-CustomLog "Executing script: $($script.BaseName)" -Level INFO
                if ($PSCmdlet.ShouldProcess($script.BaseName, 'Execute script')) {
<<<<<<< HEAD
                    & $script.FullName -Config $config                }
            }
        } else {
            # Check if running in non-interactive mode without specific scripts
            if ($NonInteractive -or $PSCmdlet.WhatIf) {
                Write-CustomLog 'Non-interactive mode: use -Scripts parameter to specify which scripts to run, or -Auto for all scripts' -Level INFO

                # In non-interactive mode, if no scripts specified but Auto is enabled, run all scripts
                if ($Auto) {
                    Write-CustomLog 'Non-interactive auto mode: Running all scripts automatically' -Level INFO
                    foreach ($script in $availableScripts) {
                        Write-CustomLog "Executing script: $($script.BaseName)" -Level INFO
                        if ($PSCmdlet.ShouldProcess($script.BaseName, 'Execute script')) {
                            try {
                                & $script.FullName -Config $config
                                Write-CustomLog "Script completed: $($script.BaseName)" -Level SUCCESS
                            } catch {
                                Write-CustomLog "Script failed: $($script.BaseName) - $($_.Exception.Message)" -Level ERROR
                                if (-not $Force) {
                                    throw  # Stop on first error unless Force is specified
                                }
                            }
=======
                    $scriptParams = @{}
                    $scriptParams['Config'] = $config
                    $scriptMetadata = Get-Command $script.FullName -ErrorAction SilentlyContinue
                    if ($scriptMetadata) {
                        if ($scriptMetadata.Parameters.ContainsKey('Auto')) {
                            $scriptParams['Auto'] = $true
                        }
                        if ($scriptMetadata.Parameters.ContainsKey('Verbosity')) {
                            $scriptParams['Verbosity'] = $Verbosity
                        }
                        if ($scriptMetadata.Parameters.ContainsKey('WhatIf')) {
                            $scriptParams['WhatIf'] = $WhatIf
                        }
                    }
                    & $script.FullName @scriptParams
                }
            }

        } else {
            # Non-interactive / WhatIf handling
            Write-CustomLog "Debug: NonInteractive=$NonInteractive, WhatIf=$($PSCmdlet.WhatIf), Auto=$($Auto.IsPresent)" -Level DEBUG

            if (-not $PSCmdlet.ShouldProcess("Available scripts", "Execute interactively")) {
                Write-CustomLog 'WhatIf mode: No scripts will be executed' -Level INFO
                $scriptNames  = $availableScripts | ForEach-Object { $_.BaseName }
                Write-CustomLog "Available scripts that would be presented: $($scriptNames.Count)" -Level INFO

                $scriptGroups = $scriptNames | Group-Object {
                    if ($_ -match '^(\d{2})') { "$($matches[1])xx_*" } else { "Other" }
                }
                foreach ($group in $scriptGroups) {
                    Write-CustomLog "$($group.Name): $($group.Group -join ', ')" -Level INFO
                }

                return  # Exit gracefully

            } elseif ($NonInteractive) {
                Write-CustomLog 'Non-interactive mode: use -Scripts parameter to specify which scripts to run' -Level INFO
                Write-CustomLog 'No scripts specified for non-interactive execution' -Level WARN
                return  # Exit gracefully

            } else {
                # Interactive menu
                Write-Host "`nAvailable Scripts:" -ForegroundColor Cyan
                for ($i = 0; $i -lt $availableScripts.Count; $i++) {
                    $script      = $availableScripts[$i]
                    $scriptPrefix= if ($script.BaseName -match '^(\d{4})_') { $matches[1] } else { '' }
                    $displayText = if ($scriptPrefix) { "$($i+1). [$scriptPrefix] $($script.BaseName)" } else { "$($i+1). $($script.BaseName)" }
                    Write-Host "  $displayText" -ForegroundColor Gray
                }

                Write-Host "`nEnter script numbers to run:" -ForegroundColor Yellow
                Write-Host "  • List number (1-$($availableScripts.Count))" -ForegroundColor Gray
                Write-Host "  • Script prefix (e.g., '0200' for Get-SystemInfo)" -ForegroundColor Gray
                Write-Host "  • Partial name (e.g., 'SystemInfo')" -ForegroundColor Gray
                Write-Host "  • 'all' for all scripts, 'exit' to quit" -ForegroundColor Gray
                $selection = Read-Host 'Selection'

                if ($selection -eq 'exit') {
                    Write-CustomLog 'Exiting at user request' -Level INFO
                    return
                } elseif ($selection -eq 'all') {
                    foreach ($script in $availableScripts) {
                        Write-CustomLog "Executing script: $($script.BaseName)" -Level INFO
                        $scriptParams = @{}
                        $scriptParams['Config'] = $config
                        $scriptMetadata = Get-Command $script.FullName -ErrorAction SilentlyContinue
                        if ($scriptMetadata) {
                            if ($scriptMetadata.Parameters.ContainsKey('Verbosity')) {
                                $scriptParams['Verbosity'] = $Verbosity
                            }
                            if ($scriptMetadata.Parameters.ContainsKey('WhatIf')) {
                                $scriptParams['WhatIf'] = $WhatIf
                            }
                        }
                        & $script.FullName @scriptParams
                    }
                } else {
                    $selectedNumbers = $selection -split ',' | ForEach-Object { $_.Trim() }
                    foreach ($num in $selectedNumbers) {
                        $selectedScript = $null
                        if ($num -match '^\d+$' -and [int]$num -le $availableScripts.Count -and [int]$num -gt 0) {
                            $selectedScript = $availableScripts[[int]$num - 1]
                        } elseif ($num -match '^\d{4}$') {
                            Write-CustomLog "Matching script prefix: $num against available scripts." -Level DEBUG
                            $selectedScript = $availableScripts | Where-Object { $_.BaseName -like "$num*" } | Select-Object -First 1
                        } elseif ($num -match '^[a-zA-Z]') {
                            $selectedScript = $availableScripts | Where-Object { $_.BaseName -like "*$num*" } | Select-Object -First 1
>>>>>>> 98c5db62
                        }
                    }                } else {
                    Write-CustomLog 'No scripts specified for non-interactive execution' -Level WARN
                    Write-CustomLog 'Consider using -Auto to run all scripts, or -Scripts to specify particular scripts' -Level INFO
                }
                # Don't use return here - let the script complete naturally to reach success logging
            } else {
                # Interactive mode - show menu in a loop
                do {
                    Write-Host "`n" + "=" * 60 -ForegroundColor Cyan
                    Write-Host "OpenTofu Lab Automation - Script Menu" -ForegroundColor Cyan
                    Write-Host "=" * 60 -ForegroundColor Cyan
                    Write-Host "`nAvailable Scripts:" -ForegroundColor Cyan
                    for ($i = 0; $i -lt $availableScripts.Count; $i++) {
                        $script = $availableScripts[$i]
                        Write-Host "  $($i + 1). $($script.BaseName)" -ForegroundColor Gray
                    }

                    Write-Host "`nOptions:" -ForegroundColor Yellow
                    Write-Host "  • Enter script numbers (comma-separated)" -ForegroundColor Gray
                    Write-Host "  • Type 'all' to run all scripts" -ForegroundColor Gray
                    Write-Host "  • Type 'exit' or 'quit' to quit" -ForegroundColor Gray
                    Write-Host ""

<<<<<<< HEAD
                    $selection = Read-Host 'Selection'

                    if ($selection -eq 'exit' -or $selection -eq 'quit' -or $selection -eq '') {
                        Write-CustomLog 'Exiting at user request' -Level INFO
                        break
                    } elseif ($selection -eq 'all') {
                        foreach ($script in $availableScripts) {
                            Write-CustomLog "Executing script: $($script.BaseName)" -Level INFO
                            try {
                                & $script.FullName -Config $config
                                Write-CustomLog "Script completed: $($script.BaseName)" -Level SUCCESS
                            } catch {
                                Write-CustomLog "Script failed: $($script.BaseName) - $($_.Exception.Message)" -Level ERROR
                            }
=======
                        if ($selectedScript) {
                            Write-CustomLog "Executing script: $($selectedScript.BaseName)" -Level INFO
                            $scriptParams = @{}
                            $scriptParams['Config'] = $config
                            $scriptMetadata = Get-Command $selectedScript.FullName -ErrorAction SilentlyContinue
                            if ($scriptMetadata) {
                                if ($scriptMetadata.Parameters.ContainsKey('Verbosity')) {
                                    $scriptParams['Verbosity'] = $Verbosity
                                }
                                if ($scriptMetadata.Parameters.ContainsKey('WhatIf')) {
                                    $scriptParams['WhatIf'] = $WhatIf
                                }
                            }
                            try {
                                Write-CustomLog "Running script with parameters: $($scriptParams.Keys -join ', ')" -Level DEBUG
                                & $selectedScript.FullName @scriptParams
                            } catch {
                                Write-CustomLog "Error executing script $($selectedScript.BaseName): $($_.Exception.Message)" -Level ERROR
                                Write-CustomLog "Script parameters: $($scriptParams | ConvertTo-Json -Compress)" -Level DEBUG
                                throw
                            }
                        } else {
                            Write-CustomLog "Invalid selection: $num. Valid options are list numbers (1-$($availableScripts.Count)), script prefixes (e.g., '0200'), or partial names." -Level WARN
>>>>>>> 98c5db62
                        }
                        Write-Host "`nPress any key to return to menu..." -ForegroundColor Yellow
                        $null = $Host.UI.RawUI.ReadKey('NoEcho,IncludeKeyDown')
                    } else {
                        $selectedItems = $selection -split ',' | ForEach-Object { $_.Trim() }
                        foreach ($item in $selectedItems) {
                            $script = $null
                            if ($item -match '^\d+$' -and [int]$item -le $availableScripts.Count -and [int]$item -gt 0) {
                                $script = $availableScripts[[int]$item - 1]
                            } else {
                                $script = $availableScripts | Where-Object { $_.BaseName -eq $item -or $_.BaseName -like "$item*" } | Select-Object -First 1
                            }

                            if ($script) {
                                Write-CustomLog "Executing script: $($script.BaseName)" -Level INFO
                                try {
                                    & $script.FullName -Config $config
                                    Write-CustomLog "Script completed: $($script.BaseName)" -Level SUCCESS
                                } catch {
                                    Write-CustomLog "Script failed: $($script.BaseName) - $($_.Exception.Message)" -Level ERROR
                                }
                            } else {
                                Write-CustomLog "Invalid selection: $item" -Level WARN
                            }
                        }
                        Write-Host "`nPress any key to return to menu..." -ForegroundColor Yellow
                        $null = $Host.UI.RawUI.ReadKey('NoEcho,IncludeKeyDown')
                    }
                } while ($true)
            }
        }
    } else {
        Write-CustomLog "Scripts directory not found: $scriptsPath" -Level WARN
        Write-CustomLog 'No scripts to execute' -Level INFO
    }

    Write-CustomLog 'Core runner completed successfully' -Level SUCCESS
<<<<<<< HEAD
    exit 0  # Explicitly set success exit code
=======
>>>>>>> 98c5db62

} catch {
    $errorMsg = $_.Exception.Message

    if ($errorMsg -match 'parameter .* cannot be found') {
        Write-CustomLog "Parameter error detected. Check if script parameters match what's being passed." -Level ERROR
        Write-CustomLog "Tip: Ensure the script defines a Verbosity parameter if it's being passed." -Level INFO
    }

    Write-CustomLog "Core runner failed: $errorMsg" -Level ERROR

    if ($Verbosity -eq 'detailed') {
        Write-CustomLog "Exception type: $($_.Exception.GetType().Name)" -Level DEBUG
        Write-CustomLog "Stack trace: $($_.ScriptStackTrace)" -Level DEBUG
    }

    exit 1
}<|MERGE_RESOLUTION|>--- conflicted
+++ resolved
@@ -28,14 +28,7 @@
 
 .PARAMETER NonInteractive
     Run in non-interactive mode, suppress prompts and user input
-<<<<<<< HEAD
-
-=======
-    
-.PARAMETER WhatIf
-    Show what would happen without executing
-    
->>>>>>> 98c5db62
+
 .EXAMPLE
     .\core-runner.ps1
 
@@ -51,20 +44,18 @@
     [Parameter(ParameterSetName = 'Verbose')]
     [ValidateSet('silent', 'normal', 'detailed')]
     [string]$Verbosity = 'normal',
-    [string]$ConfigFile,
+      [string]$ConfigFile,
     [switch]$Auto,
     [string]$Scripts,
     [switch]$Force,
-    [switch]$NonInteractive,
-    [switch]$WhatIf
+    [switch]$NonInteractive
 )
 
-# Stop on errors
+# Set up environment
 $ErrorActionPreference = 'Stop'
 
 # Auto-detect non-interactive mode if not explicitly set
 if (-not $NonInteractive) {
-<<<<<<< HEAD
     $hostCheck = ($Host.Name -eq 'Default Host')
     $userInteractiveCheck = ([Environment]::UserInteractive -eq $false)
     $pesterCheck = ($env:PESTER_RUN -eq 'true')
@@ -79,24 +70,14 @@
 Write-Verbose "Final NonInteractive value: $NonInteractive"
 
 # Determine repository root - go up one level from core_app to core-runner, then up one more to repo root
-=======
-    $NonInteractive = ($Host.Name -eq 'Default Host') -or 
-                     ([Environment]::UserInteractive -eq $false) -or
-                     ($env:PESTER_RUN -eq 'true') -or
-                     ($PSCmdlet.ShouldProcess($PSCmdlet, 'WhatIf') -eq $false) -or
-                     ($Auto.IsPresent)
-}
-
-# Determine repository root
->>>>>>> 98c5db62
 $repoRoot = Split-Path (Split-Path $PSScriptRoot -Parent) -Parent
-$env:PROJECT_ROOT    = $repoRoot
+$env:PROJECT_ROOT = $repoRoot
 $env:PWSH_MODULES_PATH = "$repoRoot/core-runner/modules"
 
 Write-Verbose "Repository root: $repoRoot"
 Write-Verbose "Modules path: $env:PWSH_MODULES_PATH"
 
-# Default ConfigFile if not provided
+# Apply default ConfigFile if not provided
 if (-not $PSBoundParameters.ContainsKey('ConfigFile')) {
     $ConfigFile = Join-Path $PSScriptRoot 'default-config.json'
     if (-not (Test-Path $ConfigFile)) {
@@ -104,36 +85,30 @@
     }
 }
 
-<<<<<<< HEAD
 # Apply quiet flag to verbosity
-=======
-# Quiet mode overrides verbosity
->>>>>>> 98c5db62
 if ($Quiet) {
     $Verbosity = 'silent'
 }
 
 $script:VerbosityLevels = @{ silent = 0; normal = 1; detailed = 2 }
-$script:ConsoleLevel    = $script:VerbosityLevels[$Verbosity]
-
-# Locate PowerShell 7
+$script:ConsoleLevel = $script:VerbosityLevels[$Verbosity]
+
+# Determine pwsh executable path for nested script execution
 $pwshPath = (Get-Command pwsh -ErrorAction SilentlyContinue).Source
 if (-not $pwshPath) {
-    $exeName  = if ($IsWindows) { 'pwsh.exe' } else { 'pwsh' }
+    $exeName = if ($IsWindows) { 'pwsh.exe' } else { 'pwsh' }
     $pwshPath = Join-Path $PSHOME $exeName
 }
+
 if (-not (Test-Path $pwshPath)) {
     Write-Error 'PowerShell 7 not found. Please install PowerShell 7 or adjust PATH.'
     exit 1
 }
 
-# Relaunch under PS7 if needed
+# Re-launch under PowerShell 7 if running under Windows PowerShell
 if ($PSVersionTable.PSVersion.Major -lt 7) {
     Write-Host 'Switching to PowerShell 7...' -ForegroundColor Yellow
-<<<<<<< HEAD
-
-=======
->>>>>>> 98c5db62
+
     $argList = @()
     foreach ($kvp in $PSBoundParameters.GetEnumerator()) {
         if ($kvp.Value -is [System.Management.Automation.SwitchParameter]) {
@@ -145,10 +120,7 @@
             $argList += $kvp.Value
         }
     }
-<<<<<<< HEAD
-
-=======
->>>>>>> 98c5db62
+
     & $pwshPath -File $PSCommandPath @argList
     exit $LASTEXITCODE
 }
@@ -168,6 +140,7 @@
     exit 1
 }
 
+# Set console verbosity level for LabRunner
 $env:LAB_CONSOLE_LEVEL = $script:VerbosityLevels[$Verbosity]
 
 # Load configuration
@@ -191,15 +164,8 @@
     Write-CustomLog "Repository root: $repoRoot" -Level INFO
     Write-CustomLog "Configuration file: $ConfigFile" -Level INFO
     Write-CustomLog "Verbosity level: $Verbosity" -Level INFO
-<<<<<<< HEAD
 
     # Get available scripts
-=======
-    Write-CustomLog "NonInteractive mode: $NonInteractive" -Level INFO
-    Write-CustomLog "WhatIf mode: $($PSCmdlet.WhatIf)" -Level INFO
-
-    # Discover scripts
->>>>>>> 98c5db62
     $scriptsPath = Join-Path $PSScriptRoot 'scripts'
     if (Test-Path $scriptsPath) {
         $availableScripts = Get-ChildItem -Path $scriptsPath -Filter '*.ps1' | Sort-Object Name
@@ -213,31 +179,18 @@
                 if (Test-Path $scriptPath) {
                     Write-CustomLog "Executing script: $scriptName" -Level INFO
                     if ($PSCmdlet.ShouldProcess($scriptName, 'Execute script')) {
-                        $scriptParams = @{}
-                        $scriptParams['Config'] = $config
-                        $scriptMetadata = Get-Command $scriptPath -ErrorAction SilentlyContinue
-                        if ($scriptMetadata) {
-                            if ($scriptMetadata.Parameters.ContainsKey('Verbosity')) {
-                                $scriptParams['Verbosity'] = $Verbosity
-                            }
-                            if ($scriptMetadata.Parameters.ContainsKey('WhatIf')) {
-                                $scriptParams['WhatIf'] = $WhatIf
-                            }
-                        }
-                        & $scriptPath @scriptParams
+                        & $scriptPath -Config $config
                     }
                 } else {
                     Write-CustomLog "Script not found: $scriptName" -Level WARN
                 }
             }
-
         } elseif ($Auto) {
             # Run all scripts in auto mode
             Write-CustomLog 'Running all scripts in automatic mode' -Level INFO
             foreach ($script in $availableScripts) {
                 Write-CustomLog "Executing script: $($script.BaseName)" -Level INFO
                 if ($PSCmdlet.ShouldProcess($script.BaseName, 'Execute script')) {
-<<<<<<< HEAD
                     & $script.FullName -Config $config                }
             }
         } else {
@@ -260,96 +213,6 @@
                                     throw  # Stop on first error unless Force is specified
                                 }
                             }
-=======
-                    $scriptParams = @{}
-                    $scriptParams['Config'] = $config
-                    $scriptMetadata = Get-Command $script.FullName -ErrorAction SilentlyContinue
-                    if ($scriptMetadata) {
-                        if ($scriptMetadata.Parameters.ContainsKey('Auto')) {
-                            $scriptParams['Auto'] = $true
-                        }
-                        if ($scriptMetadata.Parameters.ContainsKey('Verbosity')) {
-                            $scriptParams['Verbosity'] = $Verbosity
-                        }
-                        if ($scriptMetadata.Parameters.ContainsKey('WhatIf')) {
-                            $scriptParams['WhatIf'] = $WhatIf
-                        }
-                    }
-                    & $script.FullName @scriptParams
-                }
-            }
-
-        } else {
-            # Non-interactive / WhatIf handling
-            Write-CustomLog "Debug: NonInteractive=$NonInteractive, WhatIf=$($PSCmdlet.WhatIf), Auto=$($Auto.IsPresent)" -Level DEBUG
-
-            if (-not $PSCmdlet.ShouldProcess("Available scripts", "Execute interactively")) {
-                Write-CustomLog 'WhatIf mode: No scripts will be executed' -Level INFO
-                $scriptNames  = $availableScripts | ForEach-Object { $_.BaseName }
-                Write-CustomLog "Available scripts that would be presented: $($scriptNames.Count)" -Level INFO
-
-                $scriptGroups = $scriptNames | Group-Object {
-                    if ($_ -match '^(\d{2})') { "$($matches[1])xx_*" } else { "Other" }
-                }
-                foreach ($group in $scriptGroups) {
-                    Write-CustomLog "$($group.Name): $($group.Group -join ', ')" -Level INFO
-                }
-
-                return  # Exit gracefully
-
-            } elseif ($NonInteractive) {
-                Write-CustomLog 'Non-interactive mode: use -Scripts parameter to specify which scripts to run' -Level INFO
-                Write-CustomLog 'No scripts specified for non-interactive execution' -Level WARN
-                return  # Exit gracefully
-
-            } else {
-                # Interactive menu
-                Write-Host "`nAvailable Scripts:" -ForegroundColor Cyan
-                for ($i = 0; $i -lt $availableScripts.Count; $i++) {
-                    $script      = $availableScripts[$i]
-                    $scriptPrefix= if ($script.BaseName -match '^(\d{4})_') { $matches[1] } else { '' }
-                    $displayText = if ($scriptPrefix) { "$($i+1). [$scriptPrefix] $($script.BaseName)" } else { "$($i+1). $($script.BaseName)" }
-                    Write-Host "  $displayText" -ForegroundColor Gray
-                }
-
-                Write-Host "`nEnter script numbers to run:" -ForegroundColor Yellow
-                Write-Host "  • List number (1-$($availableScripts.Count))" -ForegroundColor Gray
-                Write-Host "  • Script prefix (e.g., '0200' for Get-SystemInfo)" -ForegroundColor Gray
-                Write-Host "  • Partial name (e.g., 'SystemInfo')" -ForegroundColor Gray
-                Write-Host "  • 'all' for all scripts, 'exit' to quit" -ForegroundColor Gray
-                $selection = Read-Host 'Selection'
-
-                if ($selection -eq 'exit') {
-                    Write-CustomLog 'Exiting at user request' -Level INFO
-                    return
-                } elseif ($selection -eq 'all') {
-                    foreach ($script in $availableScripts) {
-                        Write-CustomLog "Executing script: $($script.BaseName)" -Level INFO
-                        $scriptParams = @{}
-                        $scriptParams['Config'] = $config
-                        $scriptMetadata = Get-Command $script.FullName -ErrorAction SilentlyContinue
-                        if ($scriptMetadata) {
-                            if ($scriptMetadata.Parameters.ContainsKey('Verbosity')) {
-                                $scriptParams['Verbosity'] = $Verbosity
-                            }
-                            if ($scriptMetadata.Parameters.ContainsKey('WhatIf')) {
-                                $scriptParams['WhatIf'] = $WhatIf
-                            }
-                        }
-                        & $script.FullName @scriptParams
-                    }
-                } else {
-                    $selectedNumbers = $selection -split ',' | ForEach-Object { $_.Trim() }
-                    foreach ($num in $selectedNumbers) {
-                        $selectedScript = $null
-                        if ($num -match '^\d+$' -and [int]$num -le $availableScripts.Count -and [int]$num -gt 0) {
-                            $selectedScript = $availableScripts[[int]$num - 1]
-                        } elseif ($num -match '^\d{4}$') {
-                            Write-CustomLog "Matching script prefix: $num against available scripts." -Level DEBUG
-                            $selectedScript = $availableScripts | Where-Object { $_.BaseName -like "$num*" } | Select-Object -First 1
-                        } elseif ($num -match '^[a-zA-Z]') {
-                            $selectedScript = $availableScripts | Where-Object { $_.BaseName -like "*$num*" } | Select-Object -First 1
->>>>>>> 98c5db62
                         }
                     }                } else {
                     Write-CustomLog 'No scripts specified for non-interactive execution' -Level WARN
@@ -374,7 +237,6 @@
                     Write-Host "  • Type 'exit' or 'quit' to quit" -ForegroundColor Gray
                     Write-Host ""
 
-<<<<<<< HEAD
                     $selection = Read-Host 'Selection'
 
                     if ($selection -eq 'exit' -or $selection -eq 'quit' -or $selection -eq '') {
@@ -389,31 +251,6 @@
                             } catch {
                                 Write-CustomLog "Script failed: $($script.BaseName) - $($_.Exception.Message)" -Level ERROR
                             }
-=======
-                        if ($selectedScript) {
-                            Write-CustomLog "Executing script: $($selectedScript.BaseName)" -Level INFO
-                            $scriptParams = @{}
-                            $scriptParams['Config'] = $config
-                            $scriptMetadata = Get-Command $selectedScript.FullName -ErrorAction SilentlyContinue
-                            if ($scriptMetadata) {
-                                if ($scriptMetadata.Parameters.ContainsKey('Verbosity')) {
-                                    $scriptParams['Verbosity'] = $Verbosity
-                                }
-                                if ($scriptMetadata.Parameters.ContainsKey('WhatIf')) {
-                                    $scriptParams['WhatIf'] = $WhatIf
-                                }
-                            }
-                            try {
-                                Write-CustomLog "Running script with parameters: $($scriptParams.Keys -join ', ')" -Level DEBUG
-                                & $selectedScript.FullName @scriptParams
-                            } catch {
-                                Write-CustomLog "Error executing script $($selectedScript.BaseName): $($_.Exception.Message)" -Level ERROR
-                                Write-CustomLog "Script parameters: $($scriptParams | ConvertTo-Json -Compress)" -Level DEBUG
-                                throw
-                            }
-                        } else {
-                            Write-CustomLog "Invalid selection: $num. Valid options are list numbers (1-$($availableScripts.Count)), script prefixes (e.g., '0200'), or partial names." -Level WARN
->>>>>>> 98c5db62
                         }
                         Write-Host "`nPress any key to return to menu..." -ForegroundColor Yellow
                         $null = $Host.UI.RawUI.ReadKey('NoEcho,IncludeKeyDown')
@@ -451,25 +288,10 @@
     }
 
     Write-CustomLog 'Core runner completed successfully' -Level SUCCESS
-<<<<<<< HEAD
     exit 0  # Explicitly set success exit code
-=======
->>>>>>> 98c5db62
 
 } catch {
-    $errorMsg = $_.Exception.Message
-
-    if ($errorMsg -match 'parameter .* cannot be found') {
-        Write-CustomLog "Parameter error detected. Check if script parameters match what's being passed." -Level ERROR
-        Write-CustomLog "Tip: Ensure the script defines a Verbosity parameter if it's being passed." -Level INFO
-    }
-
-    Write-CustomLog "Core runner failed: $errorMsg" -Level ERROR
-
-    if ($Verbosity -eq 'detailed') {
-        Write-CustomLog "Exception type: $($_.Exception.GetType().Name)" -Level DEBUG
-        Write-CustomLog "Stack trace: $($_.ScriptStackTrace)" -Level DEBUG
-    }
-
+    Write-CustomLog "Core runner failed: $($_.Exception.Message)" -Level ERROR
+    Write-CustomLog "Stack trace: $($_.ScriptStackTrace)" -Level DEBUG
     exit 1
 }