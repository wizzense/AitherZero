--- conflicted
+++ resolved
@@ -30,16 +30,10 @@
 
         index_path = repo_root() / 'path-index.yaml'
         if not index_path.exists():
-<<<<<<< HEAD
             alt = repo_root() / 'configs' / 'project' / 'path-index.yaml'
             if alt.exists():
                 index_path = alt
-=======
-            alt = repo_root() / 'configs/project/path-index.yaml'
-            if alt.exists():
-                index_path = alt
 
->>>>>>> 4e6bd6f8
         if index_path.exists() and yaml is not None:
             with index_path.open('r') as f:
                 data = yaml.safe_load(f) or {}
