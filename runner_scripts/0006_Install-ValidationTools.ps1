--- conflicted
+++ resolved
@@ -1,80 +1,79 @@
-<<<<<<< HEAD
-Param([pscustomobject]$Config)
-Import-Module (Join-Path $PSScriptRoot '..' 'lab_utils' 'LabRunner' 'LabRunner.psm1')
-=======
-Param([object]$Config)
-Import-Module "$PSScriptRoot/../lab_utils/LabRunner/LabRunner.psd1"
->>>>>>> e2d6f0e1
-Write-CustomLog "Starting $MyInvocation.MyCommand"
-
-function Install-Cosign {
-    [CmdletBinding(SupportsShouldProcess)]
-    param()
-    # Check if cosign is available in the current PATH
-    if (-not (Test-Path (Join-Path $Config.CosignPath "cosign-windows-amd64.exe") -ErrorAction SilentlyContinue)) {
-        Write-CustomLog "Cosign is not found. Installing cosign..."
-        
-        # Define the installation directory and destination file path
-        $installDir = $Config.CosignPath
-        $destination = Join-Path $installDir "cosign-windows-amd64.exe"
-
-        # Create the installation folder if it doesn't exist
-        if (-not (Test-Path $installDir)) {
-            if ($PSCmdlet.ShouldProcess($installDir, 'Create directory')) {
-                New-Item -ItemType Directory -Path $installDir -Force | Out-Null
-            }
-        }
-
-        try {
-            if ($PSCmdlet.ShouldProcess($destination, 'Download cosign')) {
-                # Download the cosign executable
-                Invoke-WebRequest -Uri $Config.CosignURL -OutFile $destination -UseBasicParsing
-                Write-CustomLog "Cosign downloaded and installed at $destination"
-            }
-        }
-        catch {
-            Write-Error "Failed to download cosign from $Config.CosignURL. Please check your internet connection and try again."
-            return
-        }
-
-        # Add the installation folder to the user's PATH if not already present
-        $userPath = [Environment]::GetEnvironmentVariable("PATH", "User")
-        if (-not $userPath.Contains($installDir)) {
-            if ($PSCmdlet.ShouldProcess('User PATH', 'Update environment variable')) {
-                [Environment]::SetEnvironmentVariable("PATH", "$userPath;$installDir", "User")
-                Write-CustomLog "Added $installDir to your user PATH. You may need to restart your session for this change to take effect."
-            }
-        }
-    }
-    else {
-        Write-CustomLog "Cosign is already installed."
-    }
-}
-
-function Find-Gpg {
-    # Check if gpg is available in the current PATH
-    if (-not (Get-Command gpg -ErrorAction SilentlyContinue)) {
-        Write-CustomLog "GPG is not found."
-        Write-CustomLog "Please install Gpg4win from https://www.gpg4win.org/ and ensure it is added to your PATH."
-    }
-    else {
-        Write-CustomLog "GPG is already installed."
-    }
-}
-
-Invoke-LabStep -Config $Config -Body {
-    Write-CustomLog "Running $($MyInvocation.MyCommand.Name)"
-
-# Execute based on provided switches
-if ($Config.InstallCosign -eq $true) {
-    Install-Cosign
-}
-elseif ($Config.InstallGpg -eq $true) {
-    Find-Gpg
-}
-
-if (-not $Config.InstallCosign -and -not $Config.InstallGpg) {
-    Write-CustomLog "No installation option specified. Use -InstallCosign and/or -InstallGpg when running this script."
-}
-    Write-CustomLog "Completed $($MyInvocation.MyCommand.Name)"
-}
+Param([object]$Config)
+Import-Module "$PSScriptRoot/../lab_utils/LabRunner/LabRunner.psd1"
+
+# Param([pscustomobject]$Config)
+# Import-Module (Join-Path $PSScriptRoot '..' 'lab_utils' 'LabRunner' 'LabRunner.psm1')
+
+Write-CustomLog "Starting $MyInvocation.MyCommand"
+
+function Install-Cosign {
+    [CmdletBinding(SupportsShouldProcess)]
+    param()
+    # Check if cosign is available in the current PATH
+    if (-not (Test-Path (Join-Path $Config.CosignPath "cosign-windows-amd64.exe") -ErrorAction SilentlyContinue)) {
+        Write-CustomLog "Cosign is not found. Installing cosign..."
+        
+        # Define the installation directory and destination file path
+        $installDir = $Config.CosignPath
+        $destination = Join-Path $installDir "cosign-windows-amd64.exe"
+
+        # Create the installation folder if it doesn't exist
+        if (-not (Test-Path $installDir)) {
+            if ($PSCmdlet.ShouldProcess($installDir, 'Create directory')) {
+                New-Item -ItemType Directory -Path $installDir -Force | Out-Null
+            }
+        }
+
+        try {
+            if ($PSCmdlet.ShouldProcess($destination, 'Download cosign')) {
+                # Download the cosign executable
+                Invoke-WebRequest -Uri $Config.CosignURL -OutFile $destination -UseBasicParsing
+                Write-CustomLog "Cosign downloaded and installed at $destination"
+            }
+        }
+        catch {
+            Write-Error "Failed to download cosign from $Config.CosignURL. Please check your internet connection and try again."
+            return
+        }
+
+        # Add the installation folder to the user's PATH if not already present
+        $userPath = [Environment]::GetEnvironmentVariable("PATH", "User")
+        if (-not $userPath.Contains($installDir)) {
+            if ($PSCmdlet.ShouldProcess('User PATH', 'Update environment variable')) {
+                [Environment]::SetEnvironmentVariable("PATH", "$userPath;$installDir", "User")
+                Write-CustomLog "Added $installDir to your user PATH. You may need to restart your session for this change to take effect."
+            }
+        }
+    }
+    else {
+        Write-CustomLog "Cosign is already installed."
+    }
+}
+
+function Find-Gpg {
+    # Check if gpg is available in the current PATH
+    if (-not (Get-Command gpg -ErrorAction SilentlyContinue)) {
+        Write-CustomLog "GPG is not found."
+        Write-CustomLog "Please install Gpg4win from https://www.gpg4win.org/ and ensure it is added to your PATH."
+    }
+    else {
+        Write-CustomLog "GPG is already installed."
+    }
+}
+
+Invoke-LabStep -Config $Config -Body {
+    Write-CustomLog "Running $($MyInvocation.MyCommand.Name)"
+
+# Execute based on provided switches
+if ($Config.InstallCosign -eq $true) {
+    Install-Cosign
+}
+elseif ($Config.InstallGpg -eq $true) {
+    Find-Gpg
+}
+
+if (-not $Config.InstallCosign -and -not $Config.InstallGpg) {
+    Write-CustomLog "No installation option specified. Use -InstallCosign and/or -InstallGpg when running this script."
+}
+    Write-CustomLog "Completed $($MyInvocation.MyCommand.Name)"
+}