<<<<<<< HEAD
﻿Param([pscustomobject]$Config)
. "$PSScriptRoot/../runner_utility_scripts/ScriptTemplate.ps1"
Invoke-LabStep -Config $Config -Body {
=======

function Install-NpmDependencies {
    [CmdletBinding(SupportsShouldProcess = $true)]
    param([pscustomobject]$Config)

    . "$PSScriptRoot/../runner_utility_scripts/ScriptTemplate.ps1"
    Invoke-LabStep -Config $Config -Body {

>>>>>>> 197a1260
<#
.SYNOPSIS
    Install frontend project dependencies using npm.

.DESCRIPTION
    - Finds the frontend project folder (from config or default)
    - Runs `npm install` inside it
    - Logs results to console and optionally exits on failure

.CONFIG FORMAT
{
  "Node_Dependencies": {
    "InstallNpm": true,
    "NpmPath": "C:\\Projects\\vde-mvp\\frontend"
  }
}

.PARAMETER Config
    The config object passed in from runner.ps1

.EXAMPLE
    .\0203-InstallNpm.ps1 -Config $Config
#>

Write-Output "Config parameter is: $Config"

Write-CustomLog "==== [0203] Installing Frontend npm Dependencies ===="

if ($Config.Node_Dependencies.InstallNpm) {

# Determine frontend path
$frontendPath = if ($Config.Node_Dependencies.NpmPath) {

    $Config.Node_Dependencies.NpmPath
} else {
    Join-Path $PSScriptRoot "..\frontend"
}

if (-not (Test-Path $frontendPath)) {
    if ($Config.Node_Dependencies.CreateNpmPath) {
        Write-CustomLog "Creating missing frontend folder at: $frontendPath"
        if ($PSCmdlet.ShouldProcess($frontendPath, 'Create NpmPath')) {
            New-Item -ItemType Directory -Path $frontendPath -Force | Out-Null
        }
    } else {
        Write-CustomLog "Frontend folder not found at: $frontendPath. Skipping npm install."
        return
    }
}

if (-not (Test-Path (Join-Path $frontendPath "package.json"))) {
    Write-CustomLog "No package.json found in $frontendPath. Skipping npm install."
    return
}

Push-Location $frontendPath

try {
    Write-CustomLog "Running npm install in $frontendPath ..."
<<<<<<< HEAD
    npm install
    Write-CustomLog "npm install completed."
=======
    if ($PSCmdlet.ShouldProcess($frontendPath, 'Run npm install')) {
        npm install
    }
    Write-CustomLog "✅ npm install completed."
>>>>>>> 197a1260
} catch {
    Write-Error "ERROR: npm install failed: $_"
    exit 1
}

Pop-Location
Write-CustomLog "==== Frontend dependency installation complete ===="
} else {
    Write-CustomLog "InstallNpm flag is disabled. Skipping project dependency installation."
}
}
}
if ($MyInvocation.InvocationName -ne '.') { Install-NpmDependencies @PSBoundParameters }<|MERGE_RESOLUTION|>--- conflicted
+++ resolved
@@ -1,9 +1,3 @@
-<<<<<<< HEAD
-﻿Param([pscustomobject]$Config)
-. "$PSScriptRoot/../runner_utility_scripts/ScriptTemplate.ps1"
-Invoke-LabStep -Config $Config -Body {
-=======
-
 function Install-NpmDependencies {
     [CmdletBinding(SupportsShouldProcess = $true)]
     param([pscustomobject]$Config)
@@ -11,7 +5,7 @@
     . "$PSScriptRoot/../runner_utility_scripts/ScriptTemplate.ps1"
     Invoke-LabStep -Config $Config -Body {
 
->>>>>>> 197a1260
+
 <#
 .SYNOPSIS
     Install frontend project dependencies using npm.
@@ -71,15 +65,12 @@
 
 try {
     Write-CustomLog "Running npm install in $frontendPath ..."
-<<<<<<< HEAD
-    npm install
-    Write-CustomLog "npm install completed."
-=======
+
     if ($PSCmdlet.ShouldProcess($frontendPath, 'Run npm install')) {
         npm install
     }
     Write-CustomLog "✅ npm install completed."
->>>>>>> 197a1260
+
 } catch {
     Write-Error "ERROR: npm install failed: $_"
     exit 1
