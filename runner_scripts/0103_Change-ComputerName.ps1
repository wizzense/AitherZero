--- conflicted
+++ resolved
@@ -1,42 +1,41 @@
-<<<<<<< HEAD
-Param([pscustomobject]$Config)
-Import-Module (Join-Path $PSScriptRoot '..' 'lab_utils' 'LabRunner' 'LabRunner.psm1')
-=======
-Param([object]$Config)
-Import-Module "$PSScriptRoot/../lab_utils/LabRunner/LabRunner.psd1"
->>>>>>> e2d6f0e1
-Write-CustomLog "Starting $MyInvocation.MyCommand"
-Invoke-LabStep -Config $Config -Body {
-    Write-CustomLog "Running $($MyInvocation.MyCommand.Name)"
-
-if ($config.SetComputerName -eq $true) {
-
-    try {
-        $CurrentName = (Get-CimInstance -ClassName Win32_ComputerSystem -ErrorAction Stop).Name
-    } catch {
-        Write-CustomLog "Error retrieving current computer name: $_"
-        exit 1
-    }
-
-    if ($null -ne $Config.ComputerName -and $Config.ComputerName -match "^\S+$") {
-        if ($CurrentName -ne $Config.ComputerName) {
-            Write-CustomLog "Changing Computer Name from $CurrentName to $($Config.ComputerName)..."
-            try {
-                Rename-Computer -NewName $Config.ComputerName -Force -ErrorAction Stop
-                Write-CustomLog "Computer name changed successfully. A reboot is usually required."
-                # Uncomment to reboot automatically
-                # Restart-Computer -Force
-            } catch {
-                Write-CustomLog "Failed to change computer name: $_"
-            }
-        } else {
-            Write-CustomLog "Computer name is already set to $($Config.ComputerName). Skipping rename."
-        }
-    } else {
-    Write-CustomLog "No valid ComputerName specified in config. Skipping rename."
-    }
-} else {
-    Write-CustomLog "SetComputerName flag is disabled. Skipping computer name change."
-}
-    Write-CustomLog "Completed $($MyInvocation.MyCommand.Name)"
-}
+Param([object]$Config)
+Import-Module "$PSScriptRoot/../lab_utils/LabRunner/LabRunner.psd1"
+
+# Param([pscustomobject]$Config)
+# Import-Module (Join-Path $PSScriptRoot '..' 'lab_utils' 'LabRunner' 'LabRunner.psm1')
+
+Write-CustomLog "Starting $MyInvocation.MyCommand"
+Invoke-LabStep -Config $Config -Body {
+    Write-CustomLog "Running $($MyInvocation.MyCommand.Name)"
+
+if ($config.SetComputerName -eq $true) {
+
+    try {
+        $CurrentName = (Get-CimInstance -ClassName Win32_ComputerSystem -ErrorAction Stop).Name
+    } catch {
+        Write-CustomLog "Error retrieving current computer name: $_"
+        exit 1
+    }
+
+    if ($null -ne $Config.ComputerName -and $Config.ComputerName -match "^\S+$") {
+        if ($CurrentName -ne $Config.ComputerName) {
+            Write-CustomLog "Changing Computer Name from $CurrentName to $($Config.ComputerName)..."
+            try {
+                Rename-Computer -NewName $Config.ComputerName -Force -ErrorAction Stop
+                Write-CustomLog "Computer name changed successfully. A reboot is usually required."
+                # Uncomment to reboot automatically
+                # Restart-Computer -Force
+            } catch {
+                Write-CustomLog "Failed to change computer name: $_"
+            }
+        } else {
+            Write-CustomLog "Computer name is already set to $($Config.ComputerName). Skipping rename."
+        }
+    } else {
+    Write-CustomLog "No valid ComputerName specified in config. Skipping rename."
+    }
+} else {
+    Write-CustomLog "SetComputerName flag is disabled. Skipping computer name change."
+}
+    Write-CustomLog "Completed $($MyInvocation.MyCommand.Name)"
+}