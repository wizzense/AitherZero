<<<<<<< HEAD
Param([pscustomobject]$Config)
Import-Module (Join-Path $PSScriptRoot '..' 'lab_utils' 'LabRunner' 'LabRunner.psm1')
=======
Param([object]$Config)
Import-Module "$PSScriptRoot/../lab_utils/LabRunner/LabRunner.psd1"
>>>>>>> e2d6f0e1
Write-CustomLog "Starting $MyInvocation.MyCommand"
Invoke-LabStep -Config $Config -Body {
    Write-CustomLog "Running $($MyInvocation.MyCommand.Name)"

if ($Config.ConfigPXE -eq $true) {

    Write-CustomLog "Adding inbound firewall rule 'prov-pxe-67' (UDP 67)"
    New-NetFirewallRule -DisplayName prov-pxe-67 -Enabled True -Direction inbound -Protocol udp -LocalPort 67 -Action Allow -RemoteAddress any
    Write-CustomLog "Adding inbound firewall rule 'prov-pxe-69' (UDP 69)"
    New-NetFirewallRule -DisplayName prov-pxe-69 -Enabled True -Direction inbound -Protocol udp -LocalPort 69 -Action Allow -RemoteAddress any
    Write-CustomLog "Adding inbound firewall rule 'prov-pxe-17519' (TCP 17519)"
    New-NetFirewallRule -DisplayName prov-pxe-17519 -Enabled True -Direction inbound -Protocol tcp -LocalPort 17519 -Action Allow -RemoteAddress any
    Write-CustomLog "Adding inbound firewall rule 'prov-pxe-17530' (TCP 17530)"
    New-NetFirewallRule -DisplayName prov-pxe-17530 -Enabled True -Direction inbound -Protocol tcp -LocalPort 17530 -Action Allow -RemoteAddress any

} else {
    Write-CustomLog 'ConfigPXE is false. Skipping PXE firewall configuration.'
}
    Write-CustomLog "Completed $($MyInvocation.MyCommand.Name)"
}
<|MERGE_RESOLUTION|>--- conflicted
+++ resolved
@@ -1,27 +1,26 @@
-<<<<<<< HEAD
-Param([pscustomobject]$Config)
-Import-Module (Join-Path $PSScriptRoot '..' 'lab_utils' 'LabRunner' 'LabRunner.psm1')
-=======
-Param([object]$Config)
-Import-Module "$PSScriptRoot/../lab_utils/LabRunner/LabRunner.psd1"
->>>>>>> e2d6f0e1
-Write-CustomLog "Starting $MyInvocation.MyCommand"
-Invoke-LabStep -Config $Config -Body {
-    Write-CustomLog "Running $($MyInvocation.MyCommand.Name)"
-
-if ($Config.ConfigPXE -eq $true) {
-
-    Write-CustomLog "Adding inbound firewall rule 'prov-pxe-67' (UDP 67)"
-    New-NetFirewallRule -DisplayName prov-pxe-67 -Enabled True -Direction inbound -Protocol udp -LocalPort 67 -Action Allow -RemoteAddress any
-    Write-CustomLog "Adding inbound firewall rule 'prov-pxe-69' (UDP 69)"
-    New-NetFirewallRule -DisplayName prov-pxe-69 -Enabled True -Direction inbound -Protocol udp -LocalPort 69 -Action Allow -RemoteAddress any
-    Write-CustomLog "Adding inbound firewall rule 'prov-pxe-17519' (TCP 17519)"
-    New-NetFirewallRule -DisplayName prov-pxe-17519 -Enabled True -Direction inbound -Protocol tcp -LocalPort 17519 -Action Allow -RemoteAddress any
-    Write-CustomLog "Adding inbound firewall rule 'prov-pxe-17530' (TCP 17530)"
-    New-NetFirewallRule -DisplayName prov-pxe-17530 -Enabled True -Direction inbound -Protocol tcp -LocalPort 17530 -Action Allow -RemoteAddress any
-
-} else {
-    Write-CustomLog 'ConfigPXE is false. Skipping PXE firewall configuration.'
-}
-    Write-CustomLog "Completed $($MyInvocation.MyCommand.Name)"
-}
+Param([object]$Config)
+Import-Module "$PSScriptRoot/../lab_utils/LabRunner/LabRunner.psd1"
+
+# Param([pscustomobject]$Config)
+# Import-Module (Join-Path $PSScriptRoot '..' 'lab_utils' 'LabRunner' 'LabRunner.psm1')
+
+Write-CustomLog "Starting $MyInvocation.MyCommand"
+Invoke-LabStep -Config $Config -Body {
+    Write-CustomLog "Running $($MyInvocation.MyCommand.Name)"
+
+if ($Config.ConfigPXE -eq $true) {
+
+    Write-CustomLog "Adding inbound firewall rule 'prov-pxe-67' (UDP 67)"
+    New-NetFirewallRule -DisplayName prov-pxe-67 -Enabled True -Direction inbound -Protocol udp -LocalPort 67 -Action Allow -RemoteAddress any
+    Write-CustomLog "Adding inbound firewall rule 'prov-pxe-69' (UDP 69)"
+    New-NetFirewallRule -DisplayName prov-pxe-69 -Enabled True -Direction inbound -Protocol udp -LocalPort 69 -Action Allow -RemoteAddress any
+    Write-CustomLog "Adding inbound firewall rule 'prov-pxe-17519' (TCP 17519)"
+    New-NetFirewallRule -DisplayName prov-pxe-17519 -Enabled True -Direction inbound -Protocol tcp -LocalPort 17519 -Action Allow -RemoteAddress any
+    Write-CustomLog "Adding inbound firewall rule 'prov-pxe-17530' (TCP 17530)"
+    New-NetFirewallRule -DisplayName prov-pxe-17530 -Enabled True -Direction inbound -Protocol tcp -LocalPort 17530 -Action Allow -RemoteAddress any
+
+} else {
+    Write-CustomLog 'ConfigPXE is false. Skipping PXE firewall configuration.'
+}
+    Write-CustomLog "Completed $($MyInvocation.MyCommand.Name)"
+}