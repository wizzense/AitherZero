--- conflicted
+++ resolved
@@ -14,15 +14,11 @@
     New-Item -ItemType Directory -Path $InfraPath -Force | Out-Null
 }
 
-<<<<<<< HEAD
+
 # Check if the directory is a git repository
-if (-not (Test-Path (Join-Path $InfraPath ".git"))) {
-    Write-CustomLog "Directory is not a git repository. Cloning repository..."
-    git clone $config.InfraRepoUrl $InfraPath
-=======
 # Clone the infrastructure repository if $InfraPath is not already a Git repo
 if (-not (Test-Path (Join-Path $InfraPath '.git'))) {
-    Write-Log "Directory is not a git repository. Cloning repository..."
+    Write-CustomLog "Directory is not a git repository. Cloning repository..."
 
     # Prefer GitHub CLI if present; otherwise use plain git
     $ghCmd = Get-Command gh -ErrorAction SilentlyContinue
@@ -42,7 +38,7 @@
 }
         exit 1
     }
->>>>>>> d6af0a4e
+
 } else {
     Write-CustomLog "Git repository found. Updating repository..."
     Push-Location $InfraPath
