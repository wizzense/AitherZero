<<<<<<< HEAD
Param([pscustomobject]$Config)
Import-Module (Join-Path $PSScriptRoot '..' 'lab_utils' 'LabRunner' 'LabRunner.psm1')
=======
Param([object]$Config)
Import-Module "$PSScriptRoot/../lab_utils/LabRunner/LabRunner.psd1"
>>>>>>> e2d6f0e1
Write-CustomLog "Starting $MyInvocation.MyCommand"
Invoke-LabStep -Config $Config -Body {
    Write-CustomLog "Running $($MyInvocation.MyCommand.Name)"

if ($Config.SetDNSServers -eq $true) {
    $interfaceIndex = (Get-NetIPAddress -AddressFamily IPv4 | Select-Object -First 1 -ExpandProperty InterfaceIndex)
    Write-CustomLog "Setting DNS servers to $($Config.DNSServers) on interface $interfaceIndex"
    Set-DnsClientServerAddress -InterfaceIndex $interfaceIndex -ServerAddresses $Config.DNSServers
    Write-CustomLog 'DNS servers configured'

} else {
    Write-CustomLog "SetDNSServers flag is disabled. Skipping DNS configuration."
}
    Write-CustomLog "Completed $($MyInvocation.MyCommand.Name)"
}
<|MERGE_RESOLUTION|>--- conflicted
+++ resolved
@@ -1,22 +1,21 @@
-<<<<<<< HEAD
-Param([pscustomobject]$Config)
-Import-Module (Join-Path $PSScriptRoot '..' 'lab_utils' 'LabRunner' 'LabRunner.psm1')
-=======
-Param([object]$Config)
-Import-Module "$PSScriptRoot/../lab_utils/LabRunner/LabRunner.psd1"
->>>>>>> e2d6f0e1
-Write-CustomLog "Starting $MyInvocation.MyCommand"
-Invoke-LabStep -Config $Config -Body {
-    Write-CustomLog "Running $($MyInvocation.MyCommand.Name)"
-
-if ($Config.SetDNSServers -eq $true) {
-    $interfaceIndex = (Get-NetIPAddress -AddressFamily IPv4 | Select-Object -First 1 -ExpandProperty InterfaceIndex)
-    Write-CustomLog "Setting DNS servers to $($Config.DNSServers) on interface $interfaceIndex"
-    Set-DnsClientServerAddress -InterfaceIndex $interfaceIndex -ServerAddresses $Config.DNSServers
-    Write-CustomLog 'DNS servers configured'
-
-} else {
-    Write-CustomLog "SetDNSServers flag is disabled. Skipping DNS configuration."
-}
-    Write-CustomLog "Completed $($MyInvocation.MyCommand.Name)"
-}
+Param([object]$Config)
+Import-Module "$PSScriptRoot/../lab_utils/LabRunner/LabRunner.psd1"
+
+# Param([pscustomobject]$Config)
+# Import-Module (Join-Path $PSScriptRoot '..' 'lab_utils' 'LabRunner' 'LabRunner.psm1')
+
+Write-CustomLog "Starting $MyInvocation.MyCommand"
+Invoke-LabStep -Config $Config -Body {
+    Write-CustomLog "Running $($MyInvocation.MyCommand.Name)"
+
+if ($Config.SetDNSServers -eq $true) {
+    $interfaceIndex = (Get-NetIPAddress -AddressFamily IPv4 | Select-Object -First 1 -ExpandProperty InterfaceIndex)
+    Write-CustomLog "Setting DNS servers to $($Config.DNSServers) on interface $interfaceIndex"
+    Set-DnsClientServerAddress -InterfaceIndex $interfaceIndex -ServerAddresses $Config.DNSServers
+    Write-CustomLog 'DNS servers configured'
+
+} else {
+    Write-CustomLog "SetDNSServers flag is disabled. Skipping DNS configuration."
+}
+    Write-CustomLog "Completed $($MyInvocation.MyCommand.Name)"
+}