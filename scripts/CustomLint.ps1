[CmdletBinding()]
param(
    [string]$Target = '.',
    [string]$SettingsPath = (Join-Path $PSScriptRoot '..' 'PSScriptAnalyzerSettings.psd1')
)

$ErrorActionPreference = 'Stop'

if (-not (Test-Path $SettingsPath)) {
    throw "Settings file not found: $SettingsPath"
}

<<<<<<< HEAD
$results = Get-ChildItem -Path $Target -Recurse -Include *.ps1,*.psm1,*.psd1 -File |
    Select-Object -ExpandProperty FullName |
    Invoke-ScriptAnalyzer -Severity Error,Warning -Settings $SettingsPath
$results | Format-Table
=======
$files = Get-ChildItem -Path $Target -Recurse -Include *.ps1,*.psm1,*.psd1 -File |
    Select-Object -ExpandProperty FullName

$results = $files | Invoke-ScriptAnalyzer -Severity Error,Warning -Settings $SettingsPath
$results | Format-Table | Out-String | Write-Output
>>>>>>> 0a9c9625

$failed = $false
if ($results | Where-Object Severity -eq 'Error') {
    Write-Error 'ScriptAnalyzer errors detected'
    $failed = $true
}

# Enforce ParameterFilter on Invoke-WebRequest mocks
$mockIssues = @()
foreach ($file in $files) {
    $ast = [System.Management.Automation.Language.Parser]::ParseFile($file, [ref]$null, [ref]$null)
    $calls = $ast.FindAll({ param($n) $n -is [System.Management.Automation.Language.CommandAst] -and $n.GetCommandName() -eq 'Mock' }, $true)
    foreach ($c in $calls) {
        $first = $c.CommandElements[1]
        if ($first -and $first.Extent.Text -match 'Invoke-WebRequest') {
            $hasFilter = $c.CommandElements | Where-Object { $_ -is [System.Management.Automation.Language.CommandParameterAst] -and $_.ParameterName -eq 'ParameterFilter' }
            if (-not $hasFilter) {
                $mockIssues += "$file:$($c.Extent.StartLineNumber) Mock Invoke-WebRequest missing -ParameterFilter"
            }
        }
    }
}
if ($mockIssues) {
    $mockIssues | ForEach-Object { Write-Warning $_ }
    Write-Error 'Mock lint errors detected'
    $failed = $true
}

if ($failed) { exit 1 }<|MERGE_RESOLUTION|>--- conflicted
+++ resolved
@@ -10,18 +10,11 @@
     throw "Settings file not found: $SettingsPath"
 }
 
-<<<<<<< HEAD
 $results = Get-ChildItem -Path $Target -Recurse -Include *.ps1,*.psm1,*.psd1 -File |
     Select-Object -ExpandProperty FullName |
     Invoke-ScriptAnalyzer -Severity Error,Warning -Settings $SettingsPath
 $results | Format-Table
-=======
-$files = Get-ChildItem -Path $Target -Recurse -Include *.ps1,*.psm1,*.psd1 -File |
-    Select-Object -ExpandProperty FullName
 
-$results = $files | Invoke-ScriptAnalyzer -Severity Error,Warning -Settings $SettingsPath
-$results | Format-Table | Out-String | Write-Output
->>>>>>> 0a9c9625
 
 $failed = $false
 if ($results | Where-Object Severity -eq 'Error') {
