--- conflicted
+++ resolved
@@ -6,8 +6,4 @@
 
 $env:PROJECT_ROOT = $PSScriptRoot
 
-<<<<<<< HEAD
-& "$PSScriptRoot/aither-core.ps1" @args
-=======
 & (Join-Path $PSScriptRoot 'aither-core.ps1') @args
->>>>>>> 662ee306
