--- conflicted
+++ resolved
@@ -175,11 +175,7 @@
             }
             
             # Backend
-<<<<<<< HEAD
-            if ($file -match 'domains/.*\.psm1$|library/automation-scripts/02[0-9][0-9]|.*api.*\.ps1|.*module.*\.ps1') {
-=======
-            if ($file -match 'aithercore/.*\.psm1$|automation-scripts/02[0-9][0-9]|.*api.*\.ps1|.*module.*\.ps1') {
->>>>>>> 81a265ad
+            if ($file -match 'aithercore/.*\.psm1$|library/automation-scripts/02[0-9][0-9]|.*api.*\.ps1|.*module.*\.ps1') {
               $agentScores.marcus += 3
               $categoryFiles.Backend += $file
             }
@@ -191,11 +187,7 @@
             }
             
             # PowerShell (applies to most .ps1/.psm1 files)
-<<<<<<< HEAD
             if ($file -match '\.(ps1|psm1|psd1)$|domains/orchestration/|library/automation-scripts/(00[0-9][0-9]|07[0-9][0-9]|9[0-9][0-9][0-9])') {
-=======
-            if ($file -match '\.(ps1|psm1|psd1)$|aithercore/orchestration/|automation-scripts/(00[0-9][0-9]|07[0-9][0-9]|9[0-9][0-9][0-9])') {
->>>>>>> 81a265ad
               $agentScores.rachel += 2
               $categoryFiles.PowerShell += $file
             }
@@ -330,11 +322,7 @@
                 }
               }
               'marcus' {
-<<<<<<< HEAD
-                if ($file -match 'domains/.*\.psm1$|library/automation-scripts/02[0-9][0-9]|.*api.*\.ps1|.*module.*\.ps1') {
-=======
-                if ($file -match 'aithercore/.*\.psm1$|automation-scripts/02[0-9][0-9]|.*api.*\.ps1|.*module.*\.ps1') {
->>>>>>> 81a265ad
+                if ($file -match 'aithercore/.*\.psm1$|library/automation-scripts/02[0-9][0-9]|.*api.*\.ps1|.*module.*\.ps1') {
                   $isRelevant = $true
                 }
               }
