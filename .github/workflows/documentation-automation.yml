--- conflicted
+++ resolved
@@ -4,13 +4,8 @@
   push:
     branches: [main, dev, develop, dev-staging, ring-0, ring-0-integrations, ring-1, ring-1-integrations, ring-2]
     paths:
-<<<<<<< HEAD
-      - 'domains/**/*.psm1'
-      - 'library/automation-scripts/**/*.ps1'
-=======
       - 'aithercore/**/*.psm1'
-      - 'automation-scripts/**/*.ps1'
->>>>>>> 81a265ad
+      - 'library/library/library/automation-scripts/**/*.ps1'
       - 'AitherZero.psd1'
       - 'README.md'
       - 'library/**'
@@ -18,13 +13,8 @@
     types: [opened, synchronize, reopened, closed]
     branches: [main, dev, develop, dev-staging, ring-0, ring-0-integrations, ring-1, ring-1-integrations, ring-2]
     paths:
-<<<<<<< HEAD
-      - 'domains/**/*.psm1'
-      - 'library/automation-scripts/**/*.ps1'
-=======
       - 'aithercore/**/*.psm1'
-      - 'automation-scripts/**/*.ps1'
->>>>>>> 81a265ad
+      - 'library/library/library/automation-scripts/**/*.ps1'
       - 'AitherZero.psd1'
       - 'README.md'
       - 'library/**'
