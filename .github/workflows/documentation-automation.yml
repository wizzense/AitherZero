--- conflicted
+++ resolved
@@ -39,80 +39,6 @@
         - Both
 
 jobs:
-<<<<<<< HEAD
-=======
-  cleanup-auto-prs:
-    name: 🧹 Cleanup Auto PRs
-    if: github.event_name == 'pull_request' && github.event.action == 'closed'
-    runs-on: ubuntu-latest
-    
-    permissions:
-      pull-requests: write
-      
-    steps:
-    - name: 🔍 Find and Close Auto PRs
-      uses: actions/github-script@v7
-      with:
-        script: |
-          const prNumber = context.payload.pull_request.number;
-          const autoBranchName = `auto-docs/${prNumber}`;
-          const repo = context.repo;
-          
-          core.info(`Parent PR #${prNumber} was closed, searching for auto-docs PRs...`);
-          
-          // Find all open PRs from the auto-docs branch
-          const { data: allPRs } = await github.rest.pulls.list({
-            owner: repo.owner,
-            repo: repo.repo,
-            state: 'open'
-          });
-          
-          const autoPRs = allPRs.filter(pr => pr.head.ref === autoBranchName);
-          
-          if (autoPRs.length === 0) {
-            core.info(`No open auto-docs PRs found for branch ${autoBranchName}`);
-            return;
-          }
-          
-          for (const autoPR of autoPRs) {
-            core.info(`Closing auto-docs PR #${autoPR.number}`);
-            
-            // Add a comment explaining why it's being closed
-            await github.rest.issues.createComment({
-              owner: repo.owner,
-              repo: repo.repo,
-              issue_number: autoPR.number,
-              body: `🔒 Automatically closing this PR because the parent PR #${prNumber} was closed.`
-            });
-            
-            // Close the PR
-            await github.rest.pulls.update({
-              owner: repo.owner,
-              repo: repo.repo,
-              pull_number: autoPR.number,
-              state: 'closed'
-            });
-            
-            core.info(`✅ Closed auto-docs PR #${autoPR.number}`);
-          }
-          
-          // Delete the auto branch
-          try {
-            await github.rest.git.deleteRef({
-              owner: repo.owner,
-              repo: repo.repo,
-              ref: `heads/${autoBranchName}`
-            });
-            core.info(`✅ Deleted branch ${autoBranchName}`);
-          } catch (error) {
-            if (error.status === 404) {
-              core.info(`Branch ${autoBranchName} does not exist`);
-            } else {
-              core.warning(`Failed to delete branch ${autoBranchName}: ${error.message}`);
-            }
-          }
-
->>>>>>> 6d675705
   generate-documentation:
     name: 🔄 Generate Documentation
     runs-on: ubuntu-latest
@@ -255,67 +181,6 @@
           echo "has_changes=false" >> $env:GITHUB_OUTPUT
         }
         
-<<<<<<< HEAD
-=======
-    - name: 🌿 Create Auto-Docs Branch and PR (PR Only)
-      if: github.event_name == 'pull_request' && steps.check-doc-changes.outputs.has_changes == 'true'
-      uses: actions/github-script@v7
-      with:
-        script: |
-          const prNumber = context.payload.pull_request.number;
-          const autoBranchName = `auto-docs/${prNumber}`;
-          const baseBranchName = context.payload.pull_request.head.ref;
-          const repo = context.repo;
-          
-          core.info(`Creating auto-docs branch: ${autoBranchName}`);
-          core.info(`Base PR branch: ${baseBranchName}`);
-          core.info(`PR number: ${prNumber}`);
-          
-          // Get the current commit SHA
-          const { data: prData } = await github.rest.pulls.get({
-            owner: repo.owner,
-            repo: repo.repo,
-            pull_number: prNumber
-          });
-          
-          const headSha = prData.head.sha;
-          core.info(`Head SHA: ${headSha}`);
-          
-          // Check if auto-docs branch already exists and delete it
-          try {
-            await github.rest.git.getRef({
-              owner: repo.owner,
-              repo: repo.repo,
-              ref: `heads/${autoBranchName}`
-            });
-            
-            core.info(`Branch ${autoBranchName} exists, deleting it`);
-            await github.rest.git.deleteRef({
-              owner: repo.owner,
-              repo: repo.repo,
-              ref: `heads/${autoBranchName}`
-            });
-          } catch (error) {
-            if (error.status === 404) {
-              core.info(`Branch ${autoBranchName} does not exist yet`);
-            } else {
-              throw error;
-            }
-          }
-          
-          // Create new branch from current PR head
-          await github.rest.git.createRef({
-            owner: repo.owner,
-            repo: repo.repo,
-            ref: `refs/heads/${autoBranchName}`,
-            sha: headSha
-          });
-          
-          core.info(`✅ Created branch ${autoBranchName}`);
-          core.setOutput('auto_branch', autoBranchName);
-          core.setOutput('base_branch', baseBranchName);
-          
->>>>>>> 6d675705
     - name: 💾 Commit and Push Documentation Updates
       if: github.event_name == 'pull_request' && steps.check-doc-changes.outputs.has_changes == 'true'
       shell: bash
@@ -357,14 +222,6 @@
       uses: actions/github-script@v7
       with:
         script: |
-<<<<<<< HEAD
-=======
-          const prNumber = context.payload.pull_request.number;
-          const autoBranchName = `auto-docs/${prNumber}`;
-          const baseBranchName = context.payload.pull_request.head.ref;
-          const repo = context.repo;
-          
->>>>>>> 6d675705
           const markdownCount = process.env.MARKDOWN_FILES || '0';
           const htmlCount = process.env.HTML_FILES || '0';
           
