--- conflicted
+++ resolved
@@ -4,25 +4,15 @@
   pull_request:
     types: [opened, synchronize, reopened]
     paths:
-<<<<<<< HEAD
       - 'library/automation-scripts/**/*.ps1'
-      - 'domains/**/*.psm1'
-=======
-      - 'automation-scripts/**/*.ps1'
       - 'aithercore/**/*.psm1'
->>>>>>> 81a265ad
   push:
     branches:
       - main
       - develop
     paths:
-<<<<<<< HEAD
       - 'library/automation-scripts/**/*.ps1'
-      - 'domains/**/*.psm1'
-=======
-      - 'automation-scripts/**/*.ps1'
       - 'aithercore/**/*.psm1'
->>>>>>> 81a265ad
   workflow_dispatch:
     inputs:
       mode:
