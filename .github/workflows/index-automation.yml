--- conflicted
+++ resolved
@@ -2,49 +2,63 @@
 
 on:
   push:
-    branches: [main, dev, develop, dev-staging, ring-0, ring-0-integrations, ring-1, ring-1-integrations, ring-2]
+    branches:
+      [
+        main,
+        dev,
+        develop,
+        dev-staging,
+        ring-0,
+        ring-0-integrations,
+        ring-1,
+        ring-1-integrations,
+        ring-2,
+      ]
     paths:
-      - 'domains/**'
-      - 'automation-scripts/**'
-      - 'infrastructure/**'
-      - 'tests/**'
-<<<<<<< HEAD
-      - 'orchestration/**'
-      - 'library/**'
-=======
-      - 'docs/**'
->>>>>>> 6e603adb
-      - '**/*.md'
-      - '**/*.ps1'
-      - '**/*.psm1'
+      - "domains/**"
+      - "automation-scripts/**"
+      - "infrastructure/**"
+      - "tests/**"
+      - "integrations/**"
+      - "library/**"
+      - "**/*.md"
+      - "**/*.ps1"
+      - "**/*.psm1"
   pull_request:
     types: [opened, synchronize, reopened, closed]
-    branches: [main, dev, develop, dev-staging, ring-0, ring-0-integrations, ring-1, ring-1-integrations, ring-2]
+    branches:
+      [
+        main,
+        dev,
+        develop,
+        dev-staging,
+        ring-0,
+        ring-0-integrations,
+        ring-1,
+        ring-1-integrations,
+        ring-2,
+      ]
     paths:
-      - 'domains/**'
-      - 'automation-scripts/**'
-      - 'infrastructure/**'
-      - 'tests/**'
-<<<<<<< HEAD
-      - 'orchestration/**'
-      - 'library/**'
-=======
-      - 'docs/**'
->>>>>>> 6e603adb
-      - '**/*.md'
-      - '**/*.ps1'
-      - '**/*.psm1'
+      - "domains/**"
+      - "automation-scripts/**"
+      - "infrastructure/**"
+      - "tests/**"
+      - "integrations/**"
+      - "library/**"
+      - "**/*.md"
+      - "**/*.ps1"
+      - "**/*.psm1"
   workflow_dispatch:
     inputs:
       mode:
-        description: 'Index generation mode'
+        description: "Index generation mode"
         required: true
-        default: 'Incremental'
+        default: "Incremental"
         type: choice
         options:
-        - Full
-        - Incremental
-        - Verify
+          - Full
+          - Incremental
+          - Verify
 
 concurrency:
   group: index-automation-${{ github.event.pull_request.number || github.run_id }}
@@ -55,389 +69,388 @@
     name: 🔄 Generate Project Indexes
     # Skip if PR is being closed OR if triggered by bot (prevent loops)
     if: |
-      github.event.action != 'closed' && 
+      github.event.action != 'closed' &&
       github.actor != 'github-actions[bot]'
     runs-on: ubuntu-latest
-
     permissions:
       contents: write
       pull-requests: write
 
     steps:
-    - name: 📥 Checkout Repository
-      uses: actions/checkout@v4
-      with:
-        fetch-depth: 0
-        # Use PAT with workflow scope to trigger workflows on bot commits
-        # Falls back to GITHUB_TOKEN if PAT not available (won't trigger workflows)
-        token: ${{ secrets.PAT_WITH_WORKFLOW_SCOPE || secrets.GITHUB_TOKEN }}
-
-    - name: 🔧 Configure Git Merge Strategy
-      shell: bash
-      run: |
-        echo "Configuring merge strategy for index.md files..."
-        git config --local merge.ours.name "Always use our version for auto-generated files"
-        git config --local merge.ours.driver true
-        echo "✅ Merge strategy configured"
-
-    - name: ⚡ Setup PowerShell
-      shell: pwsh
-      run: |
-        Write-Host "PowerShell Version: $($PSVersionTable.PSVersion)" -ForegroundColor Green
-        Write-Host "OS: $($PSVersionTable.OS)" -ForegroundColor Green
-
-    - name: 🏗️ Initialize AitherZero
-      shell: pwsh
-      run: |
-        Write-Host "Initializing AitherZero environment..." -ForegroundColor Cyan
-
-        # Import the main module
-        Import-Module ./AitherZero.psd1 -Force
-        Get-Module AitherZero
-
-        Write-Host "AitherZero initialized successfully" -ForegroundColor Green
-
-    - name: 🗂️ Generate Project Indexes
-      shell: pwsh
-      run: |
-        Write-Host "Starting automated index generation..." -ForegroundColor Cyan
-
-        # Set parameters based on trigger
-        $mode = if ('${{ github.event_name }}' -eq 'workflow_dispatch') {
-          '${{ github.event.inputs.mode }}'
-        } elseif ('${{ github.event_name }}' -eq 'pull_request') {
-          'Incremental'
-        } elseif ('${{ github.event_name }}' -eq 'push' -and ('${{ github.ref }}' -eq 'refs/heads/main' -or '${{ github.ref }}' -eq 'refs/heads/develop')) {
-          # Use Full mode on main/develop to regenerate all indexes after merge
-          # This resolves any conflicts from feature branch merges
-          'Full'
-        } else {
-          'Incremental'
-        }
-
-        Write-Host "Mode: $mode" -ForegroundColor White
-        Write-Host "Event: ${{ github.event_name }}" -ForegroundColor White
-        Write-Host "Ref: ${{ github.ref }}" -ForegroundColor White
-
-        # Run index generation with Force flag on main/develop pushes
-        try {
-          if ($mode -eq 'Full') {
-            ./automation-scripts/0745_Generate-ProjectIndexes.ps1 -Mode $mode -Force
-            Write-Host "Full index regeneration completed (post-merge)" -ForegroundColor Green
+      - name: 📥 Checkout Repository
+        uses: actions/checkout@v4
+        with:
+          fetch-depth: 0
+          # Use PAT with workflow scope to trigger workflows on bot commits
+          # Falls back to GITHUB_TOKEN if PAT not available (won't trigger workflows)
+          token: ${{ secrets.PAT_WITH_WORKFLOW_SCOPE || secrets.GITHUB_TOKEN }}
+
+      - name: 🔧 Configure Git Merge Strategy
+        shell: bash
+        run: |
+          echo "Configuring merge strategy for index.md files..."
+          git config --local merge.ours.name "Always use our version for auto-generated files"
+          git config --local merge.ours.driver true
+          echo "✅ Merge strategy configured"
+
+      - name: ⚡ Setup PowerShell
+        shell: pwsh
+        run: |
+          Write-Host "PowerShell Version: $($PSVersionTable.PSVersion)" -ForegroundColor Green
+          Write-Host "OS: $($PSVersionTable.OS)" -ForegroundColor Green
+
+      - name: 🏗️ Initialize AitherZero
+        shell: pwsh
+        run: |
+          Write-Host "Initializing AitherZero environment..." -ForegroundColor Cyan
+
+          # Import the main module
+          Import-Module ./AitherZero.psd1 -Force
+          Get-Module AitherZero
+
+          Write-Host "AitherZero initialized successfully" -ForegroundColor Green
+
+      - name: 🗂️ Generate Project Indexes
+        shell: pwsh
+        run: |
+          Write-Host "Starting automated index generation..." -ForegroundColor Cyan
+
+          # Set parameters based on trigger
+          $mode = if ('${{ github.event_name }}' -eq 'workflow_dispatch') {
+            '${{ github.event.inputs.mode }}'
+          } elseif ('${{ github.event_name }}' -eq 'pull_request') {
+            'Incremental'
+          } elseif ('${{ github.event_name }}' -eq 'push' -and ('${{ github.ref }}' -eq 'refs/heads/main' -or '${{ github.ref }}' -eq 'refs/heads/develop')) {
+            # Use Full mode on main/develop to regenerate all indexes after merge
+            # This resolves any conflicts from feature branch merges
+            'Full'
           } else {
-            ./automation-scripts/0745_Generate-ProjectIndexes.ps1 -Mode $mode
-            Write-Host "Index generation completed successfully" -ForegroundColor Green
-          }
-        } catch {
-          Write-Error "Index generation failed: $_"
-          exit 1
-        }
-
-    - name: 📋 Validate Directory Documentation
-      shell: pwsh
-      run: |
-        Write-Host "Validating directory documentation..." -ForegroundColor Cyan
-
-        # Check for missing README.md or index.md files
-        try {
-          ./automation-scripts/0961_Validate-DirectoryDocumentation.ps1 -CheckMissing
-          Write-Host "Documentation validation completed" -ForegroundColor Green
-        } catch {
-          Write-Warning "Some directories are missing documentation"
-          # Don't fail the workflow, just warn
-        }
-
-    - name: 📅 Track Documentation Freshness
-      shell: pwsh
-      run: |
-        Write-Host "Tracking documentation freshness..." -ForegroundColor Cyan
-
-        # Track when docs were last updated
-        try {
-          ./automation-scripts/0960_Track-DocumentationFreshness.ps1 -ReportOnly
-          Write-Host "Documentation tracking completed" -ForegroundColor Green
-        } catch {
-          Write-Warning "Documentation tracking encountered issues"
-          # Don't fail the workflow
-        }
-
-    - name: 📊 Generate Index Report
-      shell: pwsh
-      run: |
-        Write-Host "Parsing index report..." -ForegroundColor Cyan
-
-        # Read the JSON report generated by the script
-        $reportPath = ".aitherzero-index-report.json"
-        if (Test-Path $reportPath) {
-          $report = Get-Content $reportPath | ConvertFrom-Json
-
-          Write-Host "Index Report Summary:" -ForegroundColor White
-          Write-Host "  Mode: $($report.Mode)" -ForegroundColor White
-          Write-Host "  Duration: $($report.Duration.TotalSeconds)s" -ForegroundColor White
-          Write-Host "  Total Directories: $($report.Statistics.TotalDirectories)" -ForegroundColor White
-          Write-Host "  Updated: $($report.Statistics.UpdatedIndexes)" -ForegroundColor Green
-          Write-Host "  Skipped: $($report.Statistics.SkippedIndexes)" -ForegroundColor Gray
-          Write-Host "  Failed: $($report.Statistics.FailedIndexes)" -ForegroundColor $(if ($report.Statistics.FailedIndexes -gt 0) { 'Red' } else { 'Gray' })
-
-          # Export data for PR comment
-          echo "INDEX_MODE=$($report.Mode)" >> $env:GITHUB_ENV
-          echo "TOTAL_DIRS=$($report.Statistics.TotalDirectories)" >> $env:GITHUB_ENV
-          echo "UPDATED_INDEXES=$($report.Statistics.UpdatedIndexes)" >> $env:GITHUB_ENV
-          echo "SKIPPED_INDEXES=$($report.Statistics.SkippedIndexes)" >> $env:GITHUB_ENV
-          echo "FAILED_INDEXES=$($report.Statistics.FailedIndexes)" >> $env:GITHUB_ENV
-          echo "UPDATE_RATE=$($report.Statistics.UpdateRate)" >> $env:GITHUB_ENV
-          echo "DURATION=$($report.Duration.TotalSeconds)" >> $env:GITHUB_ENV
-
-          # Export updated paths as a multiline string
-          $updatedPaths = $report.UpdatedPaths -join "`n"
-          $delimiter = "EOF_PATHS_$(Get-Random)"
-          echo "UPDATED_PATHS<<$delimiter" >> $env:GITHUB_ENV
-          echo $updatedPaths >> $env:GITHUB_ENV
-          echo $delimiter >> $env:GITHUB_ENV
-        } else {
-          Write-Host "Warning: Index report not found at $reportPath" -ForegroundColor Yellow
-          # Set defaults
-          echo "INDEX_MODE=Unknown" >> $env:GITHUB_ENV
-          echo "TOTAL_DIRS=0" >> $env:GITHUB_ENV
-          echo "UPDATED_INDEXES=0" >> $env:GITHUB_ENV
-          echo "SKIPPED_INDEXES=0" >> $env:GITHUB_ENV
-          echo "FAILED_INDEXES=0" >> $env:GITHUB_ENV
-          echo "UPDATE_RATE=0" >> $env:GITHUB_ENV
-          echo "DURATION=0" >> $env:GITHUB_ENV
-          echo "UPDATED_PATHS=" >> $env:GITHUB_ENV
-        }
-
-    - name: ✅ Validate Index Updates (Main/Develop Branch)
-      if: github.ref == 'refs/heads/main' || github.ref == 'refs/heads/develop'
-      shell: pwsh
-      run: |
-        Write-Host "Validating index updates..." -ForegroundColor Cyan
-
-        # Check if there are uncommitted changes after generation
-        $changes = git status --porcelain
-        if ($changes) {
-          Write-Warning "⚠️ Index files are out of date and need to be regenerated"
-          Write-Host "The following index files need updates:" -ForegroundColor Yellow
-          git status --porcelain | ForEach-Object { Write-Host "  $_" -ForegroundColor Yellow }
-
-          Write-Host "`n💡 To fix this, contributors should:" -ForegroundColor Cyan
-          Write-Host "  1. Run: ./automation-scripts/0745_Generate-ProjectIndexes.ps1 -Mode Full" -ForegroundColor White
-          Write-Host "  2. Commit the updated index.md files to their PR" -ForegroundColor White
-          Write-Host "  3. Push the changes before merging" -ForegroundColor White
-
-          # Don't fail the workflow, just warn
-          # Index updates should be part of the PR, not post-merge
-          Write-Host "`nℹ️ Index validation complete (changes detected but not committed)" -ForegroundColor Cyan
-        } else {
-          Write-Host "✅ All index files are up to date" -ForegroundColor Green
-        }
-
-    - name: 🔍 Check for Uncommitted Index Changes (PR)
-      if: github.event_name == 'pull_request'
-      id: check-changes
-      shell: pwsh
-      run: |
-        Write-Host "Checking for uncommitted index changes..." -ForegroundColor Cyan
-
-        # Check if there are uncommitted changes after generation
-        $changes = git status --porcelain | Where-Object { $_ -match '/index\.md$' }
-        $hasUncommittedChanges = @($changes).Count -gt 0
-
-        if ($hasUncommittedChanges) {
-          Write-Host "✅ Index files were regenerated and need to be committed" -ForegroundColor Green
-          Write-Host "Updated index files:" -ForegroundColor Cyan
-          $changes | ForEach-Object { Write-Host "  $_" -ForegroundColor Cyan }
-
-          # Set environment variable for PR comment
-          echo "HAS_UNCOMMITTED_INDEXES=true" >> $env:GITHUB_ENV
-          echo "UNCOMMITTED_COUNT=$($changes.Count)" >> $env:GITHUB_ENV
-          echo "has_changes=true" >> $env:GITHUB_OUTPUT
-        } else {
-          Write-Host "✅ All index changes are already committed" -ForegroundColor Green
-          echo "HAS_UNCOMMITTED_INDEXES=false" >> $env:GITHUB_ENV
-          echo "UNCOMMITTED_COUNT=0" >> $env:GITHUB_ENV
-          echo "has_changes=false" >> $env:GITHUB_OUTPUT
-        }
-
-    - name: 💾 Commit and Push Index Updates to PR
-      # DISABLED: Committing to PR causes workflow loops and check cancellations
-      # Instead, indexes will be regenerated after merge to main
-      if: false && github.event_name == 'pull_request' && steps.check-changes.outputs.has_changes == 'true'
-      shell: bash
-      run: |
-        # Configure git with bot identity
-        # Using github-actions[bot] identity for commits
-        git config user.name "github-actions[bot]"
-        git config user.email "41898282+github-actions[bot]@users.noreply.github.com"
-
-        # Add and commit index changes (only index.md files, cache files are gitignored)
-        # Use find to add only non-ignored index.md files
-        find . -name "index.md" -type f ! -path "./.git/*" -exec git add {} + 2>/dev/null || true
-
-        # Create commit message with details
-        UPDATED_COUNT="${{ env.UPDATED_INDEXES }}"
-        git commit -m "docs: update project indexes [auto-generated]" \
-          -m "Automated index generation for PR #${{ github.event.pull_request.number }}" \
-          -m "" \
-          -m "Updated: ${UPDATED_COUNT} index files" \
-          -m "Mode: ${{ env.INDEX_MODE }}" \
-          -m "" \
-          -m "This commit was automatically generated by the index automation workflow." \
-          -m "It updates index.md files to reflect changes in the project structure." \
-          -m "" \
-          -m "Merge conflicts are automatically resolved via .gitattributes (merge=ours)."
-
-        # Push directly to the PR's head branch
-        git push origin HEAD:${{ github.event.pull_request.head.ref }}
-
-        echo "✅ Committed and pushed index updates to PR branch"
-
-    - name: 💬 Comment on PR (Index Validation)
-      if: github.event_name == 'pull_request' && steps.check-changes.outputs.has_changes == 'true'
-      uses: actions/github-script@v7
-      with:
-        script: |
-          const prNumber = context.payload.pull_request.number;
-          const updatedCount = process.env.UPDATED_INDEXES || '0';
-          const mode = process.env.INDEX_MODE || 'Unknown';
-          const duration = process.env.DURATION || '0';
-
-          const comment = `## ℹ️ Project Index Updates Detected
-
-          Automated index generation detected ${updatedCount} files that would be updated.
-
-          ### 📊 Summary
-          - **Files to Update**: ${updatedCount} index.md files
-          - **Generation Mode**: ${mode}
-          - **Validation Duration**: ${duration}s
-
-          ### 🔄 What Happens Next
-          - Index updates are **NOT committed to PR** (prevents workflow loops)
-          - Indexes will be automatically regenerated after merge to main
-          - Your PR checks will complete without interruption
-
-          ### ℹ️ Why No Commit?
-          Committing index updates to PR branches causes:
-          - Workflow checks to restart and cancel
-          - PR validation to fail/disappear
-          - Endless loops of re-triggering workflows
-
-          Instead, indexes are validated during PR and regenerated after merge.
-
-          ---
-          *Generated by: Index Automation Workflow*`;
-
-          await github.rest.issues.createComment({
-            issue_number: prNumber,
-            owner: context.repo.owner,
-            repo: context.repo.repo,
-            body: comment
-          });
-
-    - name: 💬 Comment on PR (Summary Only)
-      if: github.event_name == 'pull_request' && steps.check-changes.outputs.has_changes == 'false'
-      uses: actions/github-script@v7
-      with:
-        script: |
-          const mode = process.env.INDEX_MODE || 'Unknown';
-          const totalDirs = process.env.TOTAL_DIRS || '0';
-          const updated = process.env.UPDATED_INDEXES || '0';
-          const skipped = process.env.SKIPPED_INDEXES || '0';
-          const failed = process.env.FAILED_INDEXES || '0';
-          const updateRate = process.env.UPDATE_RATE || '0';
-          const duration = process.env.DURATION || '0';
-          const updatedPaths = process.env.UPDATED_PATHS || '';
-          const hasUncommitted = process.env.HAS_UNCOMMITTED_INDEXES === 'true';
-          const uncommittedCount = process.env.UNCOMMITTED_COUNT || '0';
-
-          // Parse updated paths
-          const pathList = updatedPaths.trim().split('\n').filter(p => p.trim().length > 0);
-          const maxPathsToShow = 20;
-          const hasMorePaths = pathList.length > maxPathsToShow;
-          const displayPaths = pathList.slice(0, maxPathsToShow);
-
-          // Build changed files section
-          let changedFilesSection = '';
-          if (parseInt(updated) > 0) {
-            changedFilesSection = `
-          ### 📝 Updated Index Files
-
-          ${displayPaths.map(p => `- \`${p}\``).join('\n')}
-          ${hasMorePaths ? `\n_...and ${pathList.length - maxPathsToShow} more directories_` : ''}
-          `;
+            'Incremental'
+          }
+
+          Write-Host "Mode: $mode" -ForegroundColor White
+          Write-Host "Event: ${{ github.event_name }}" -ForegroundColor White
+          Write-Host "Ref: ${{ github.ref }}" -ForegroundColor White
+
+          # Run index generation with Force flag on main/develop pushes
+          try {
+            if ($mode -eq 'Full') {
+              ./automation-scripts/0745_Generate-ProjectIndexes.ps1 -Mode $mode -Force
+              Write-Host "Full index regeneration completed (post-merge)" -ForegroundColor Green
+            } else {
+              ./automation-scripts/0745_Generate-ProjectIndexes.ps1 -Mode $mode
+              Write-Host "Index generation completed successfully" -ForegroundColor Green
+            }
+          } catch {
+            Write-Error "Index generation failed: $_"
+            exit 1
+          }
+
+      - name: 📋 Validate Directory Documentation
+        shell: pwsh
+        run: |
+          Write-Host "Validating directory documentation..." -ForegroundColor Cyan
+
+          # Check for missing README.md or index.md files
+          try {
+            ./automation-scripts/0961_Validate-DirectoryDocumentation.ps1 -CheckMissing
+            Write-Host "Documentation validation completed" -ForegroundColor Green
+          } catch {
+            Write-Warning "Some directories are missing documentation"
+            # Don't fail the workflow, just warn
+          }
+
+      - name: 📅 Track Documentation Freshness
+        shell: pwsh
+        run: |
+          Write-Host "Tracking documentation freshness..." -ForegroundColor Cyan
+
+          # Track when docs were last updated
+          try {
+            ./automation-scripts/0960_Track-DocumentationFreshness.ps1 -ReportOnly
+            Write-Host "Documentation tracking completed" -ForegroundColor Green
+          } catch {
+            Write-Warning "Documentation tracking encountered issues"
+            # Don't fail the workflow
+          }
+
+      - name: 📊 Generate Index Report
+        shell: pwsh
+        run: |
+          Write-Host "Parsing index report..." -ForegroundColor Cyan
+
+          # Read the JSON report generated by the script
+          $reportPath = ".aitherzero-index-report.json"
+          if (Test-Path $reportPath) {
+            $report = Get-Content $reportPath | ConvertFrom-Json
+
+            Write-Host "Index Report Summary:" -ForegroundColor White
+            Write-Host "  Mode: $($report.Mode)" -ForegroundColor White
+            Write-Host "  Duration: $($report.Duration.TotalSeconds)s" -ForegroundColor White
+            Write-Host "  Total Directories: $($report.Statistics.TotalDirectories)" -ForegroundColor White
+            Write-Host "  Updated: $($report.Statistics.UpdatedIndexes)" -ForegroundColor Green
+            Write-Host "  Skipped: $($report.Statistics.SkippedIndexes)" -ForegroundColor Gray
+            Write-Host "  Failed: $($report.Statistics.FailedIndexes)" -ForegroundColor $(if ($report.Statistics.FailedIndexes -gt 0) { 'Red' } else { 'Gray' })
+
+            # Export data for PR comment
+            echo "INDEX_MODE=$($report.Mode)" >> $env:GITHUB_ENV
+            echo "TOTAL_DIRS=$($report.Statistics.TotalDirectories)" >> $env:GITHUB_ENV
+            echo "UPDATED_INDEXES=$($report.Statistics.UpdatedIndexes)" >> $env:GITHUB_ENV
+            echo "SKIPPED_INDEXES=$($report.Statistics.SkippedIndexes)" >> $env:GITHUB_ENV
+            echo "FAILED_INDEXES=$($report.Statistics.FailedIndexes)" >> $env:GITHUB_ENV
+            echo "UPDATE_RATE=$($report.Statistics.UpdateRate)" >> $env:GITHUB_ENV
+            echo "DURATION=$($report.Duration.TotalSeconds)" >> $env:GITHUB_ENV
+
+            # Export updated paths as a multiline string
+            $updatedPaths = $report.UpdatedPaths -join "`n"
+            $delimiter = "EOF_PATHS_$(Get-Random)"
+            echo "UPDATED_PATHS<<$delimiter" >> $env:GITHUB_ENV
+            echo $updatedPaths >> $env:GITHUB_ENV
+            echo $delimiter >> $env:GITHUB_ENV
           } else {
-            changedFilesSection = `
-          ### ℹ️ No Changes Needed
-
-          All index files are already up to date. No directories required regeneration.
-          `;
-
-          // Build status emoji
-          const statusEmoji = parseInt(failed) > 0 ? '⚠️' : 'ℹ️';
-
-          // Calculate percentages for skipped and failed
-          const skippedPercent = totalDirs > 0 ? Math.round((skipped / totalDirs) * 100) : 0;
-          const failedPercent = totalDirs > 0 ? Math.round((failed / totalDirs) * 100) : 0;
-
-          const comment = `## ${statusEmoji} Project Index Update Report
-
-          **Mode:** ${mode} | **Duration:** ${duration}s
-
-          ### 📊 Statistics
-
-          | Metric | Count | Percentage |
-          |--------|-------|------------|
-          | 📁 Total Directories Scanned | ${totalDirs} | 100% |
-          | ✅ Indexes Updated | ${updated} | ${updateRate}% |
-          | ⏭️ Skipped (No Changes) | ${skipped} | ${skippedPercent}% |
-          | ❌ Failed | ${failed} | ${failedPercent}% |
-
-          ${changedFilesSection}
-
-          ### 🎯 Result
-
-          ✓ All index files are current - no regeneration needed. The change detection system verified that no directory content has changed since the last index generation.
-
-          ${parseInt(failed) > 0 ? `
-          ### ⚠️ Generation Errors
-
-          **${failed} directories failed** to generate indexes. Please review the workflow logs for details.
-          ` : ''}
-
-          ---
-          <details>
-          <summary>💡 About Project Index Automation</summary>
-
-          This workflow automatically generates \`index.md\` files for all project directories, creating a fully navigable documentation structure on GitHub. The system uses content hashing to detect changes and only regenerates indexes when directory contents have been modified.
-
-          **Features:**
-          - ✨ Smart change detection - only updates when needed
-          - 📊 Comprehensive directory analysis
-          - 🔗 Hierarchical navigation throughout the project
-          - 🚀 Optimized for GitHub's native browsing experience
-          - 🤖 Automatic PR creation for index updates
-          </details>
-
-          *Generated by AitherZero Project Index Automation*`;
-
-          github.rest.issues.createComment({
-            issue_number: context.payload.pull_request.number,
-            owner: context.repo.owner,
-            repo: context.repo.repo,
-            body: comment
-          });
-
-    - name: 📤 Upload Index Artifacts
-      uses: actions/upload-artifact@v4
-      with:
-        name: project-indexes
-        path: |
-          **/index.md
-          .aitherzero-index-cache.json
-          .aitherzero-index-report.json
-        retention-days: 30
-
-    - name: ✅ Workflow Complete
-      shell: pwsh
-      run: |
-        Write-Host "Project index automation completed successfully!" -ForegroundColor Green+            Write-Host "Warning: Index report not found at $reportPath" -ForegroundColor Yellow
+            # Set defaults
+            echo "INDEX_MODE=Unknown" >> $env:GITHUB_ENV
+            echo "TOTAL_DIRS=0" >> $env:GITHUB_ENV
+            echo "UPDATED_INDEXES=0" >> $env:GITHUB_ENV
+            echo "SKIPPED_INDEXES=0" >> $env:GITHUB_ENV
+            echo "FAILED_INDEXES=0" >> $env:GITHUB_ENV
+            echo "UPDATE_RATE=0" >> $env:GITHUB_ENV
+            echo "DURATION=0" >> $env:GITHUB_ENV
+            echo "UPDATED_PATHS=" >> $env:GITHUB_ENV
+          }
+
+      - name: ✅ Validate Index Updates (Main/Develop Branch)
+        if: github.ref == 'refs/heads/main' || github.ref == 'refs/heads/develop'
+        shell: pwsh
+        run: |
+          Write-Host "Validating index updates..." -ForegroundColor Cyan
+
+          # Check if there are uncommitted changes after generation
+          $changes = git status --porcelain
+          if ($changes) {
+            Write-Warning "⚠️ Index files are out of date and need to be regenerated"
+            Write-Host "The following index files need updates:" -ForegroundColor Yellow
+            git status --porcelain | ForEach-Object { Write-Host "  $_" -ForegroundColor Yellow }
+
+            Write-Host "`n💡 To fix this, contributors should:" -ForegroundColor Cyan
+            Write-Host "  1. Run: ./automation-scripts/0745_Generate-ProjectIndexes.ps1 -Mode Full" -ForegroundColor White
+            Write-Host "  2. Commit the updated index.md files to their PR" -ForegroundColor White
+            Write-Host "  3. Push the changes before merging" -ForegroundColor White
+
+            # Don't fail the workflow, just warn
+            # Index updates should be part of the PR, not post-merge
+            Write-Host "`nℹ️ Index validation complete (changes detected but not committed)" -ForegroundColor Cyan
+          } else {
+            Write-Host "✅ All index files are up to date" -ForegroundColor Green
+          }
+
+      - name: 🔍 Check for Uncommitted Index Changes (PR)
+        if: github.event_name == 'pull_request'
+        id: check-changes
+        shell: pwsh
+        run: |
+          Write-Host "Checking for uncommitted index changes..." -ForegroundColor Cyan
+
+          # Check if there are uncommitted changes after generation
+          $changes = git status --porcelain | Where-Object { $_ -match '/index\.md$' }
+          $hasUncommittedChanges = @($changes).Count -gt 0
+
+          if ($hasUncommittedChanges) {
+            Write-Host "✅ Index files were regenerated and need to be committed" -ForegroundColor Green
+            Write-Host "Updated index files:" -ForegroundColor Cyan
+            $changes | ForEach-Object { Write-Host "  $_" -ForegroundColor Cyan }
+
+            # Set environment variable for PR comment
+            echo "HAS_UNCOMMITTED_INDEXES=true" >> $env:GITHUB_ENV
+            echo "UNCOMMITTED_COUNT=$($changes.Count)" >> $env:GITHUB_ENV
+            echo "has_changes=true" >> $env:GITHUB_OUTPUT
+          } else {
+            Write-Host "✅ All index changes are already committed" -ForegroundColor Green
+            echo "HAS_UNCOMMITTED_INDEXES=false" >> $env:GITHUB_ENV
+            echo "UNCOMMITTED_COUNT=0" >> $env:GITHUB_ENV
+            echo "has_changes=false" >> $env:GITHUB_OUTPUT
+          }
+
+      - name: 💾 Commit and Push Index Updates to PR
+        # DISABLED: Committing to PR causes workflow loops and check cancellations
+        # Instead, indexes will be regenerated after merge to main
+        if: false && github.event_name == 'pull_request' && steps.check-changes.outputs.has_changes == 'true'
+        shell: bash
+        run: |
+          # Configure git with bot identity
+          # Using github-actions[bot] identity for commits
+          git config user.name "github-actions[bot]"
+          git config user.email "41898282+github-actions[bot]@users.noreply.github.com"
+
+          # Add and commit index changes (only index.md files, cache files are gitignored)
+          # Use find to add only non-ignored index.md files
+          find . -name "index.md" -type f ! -path "./.git/*" -exec git add {} + 2>/dev/null || true
+
+          # Create commit message with details
+          UPDATED_COUNT="${{ env.UPDATED_INDEXES }}"
+          git commit -m "docs: update project indexes [auto-generated]" \
+            -m "Automated index generation for PR #${{ github.event.pull_request.number }}" \
+            -m "" \
+            -m "Updated: ${UPDATED_COUNT} index files" \
+            -m "Mode: ${{ env.INDEX_MODE }}" \
+            -m "" \
+            -m "This commit was automatically generated by the index automation workflow." \
+            -m "It updates index.md files to reflect changes in the project structure." \
+            -m "" \
+            -m "Merge conflicts are automatically resolved via .gitattributes (merge=ours)."
+
+          # Push directly to the PR's head branch
+          git push origin HEAD:${{ github.event.pull_request.head.ref }}
+
+          echo "✅ Committed and pushed index updates to PR branch"
+
+      - name: 💬 Comment on PR (Index Validation)
+        if: github.event_name == 'pull_request' && steps.check-changes.outputs.has_changes == 'true'
+        uses: actions/github-script@v7
+        with:
+          script: |
+            const prNumber = context.payload.pull_request.number;
+            const updatedCount = process.env.UPDATED_INDEXES || '0';
+            const mode = process.env.INDEX_MODE || 'Unknown';
+            const duration = process.env.DURATION || '0';
+
+            const comment = `## ℹ️ Project Index Updates Detected
+
+            Automated index generation detected ${updatedCount} files that would be updated.
+
+            ### 📊 Summary
+            - **Files to Update**: ${updatedCount} index.md files
+            - **Generation Mode**: ${mode}
+            - **Validation Duration**: ${duration}s
+
+            ### 🔄 What Happens Next
+            - Index updates are **NOT committed to PR** (prevents workflow loops)
+            - Indexes will be automatically regenerated after merge to main
+            - Your PR checks will complete without interruption
+
+            ### ℹ️ Why No Commit?
+            Committing index updates to PR branches causes:
+            - Workflow checks to restart and cancel
+            - PR validation to fail/disappear
+            - Endless loops of re-triggering workflows
+
+            Instead, indexes are validated during PR and regenerated after merge.
+
+            ---
+            *Generated by: Index Automation Workflow*`;
+
+            await github.rest.issues.createComment({
+              issue_number: prNumber,
+              owner: context.repo.owner,
+              repo: context.repo.repo,
+              body: comment
+            });
+
+      - name: 💬 Comment on PR (Summary Only)
+        if: github.event_name == 'pull_request' && steps.check-changes.outputs.has_changes == 'false'
+        uses: actions/github-script@v7
+        with:
+          script: |
+            const mode = process.env.INDEX_MODE || 'Unknown';
+            const totalDirs = process.env.TOTAL_DIRS || '0';
+            const updated = process.env.UPDATED_INDEXES || '0';
+            const skipped = process.env.SKIPPED_INDEXES || '0';
+            const failed = process.env.FAILED_INDEXES || '0';
+            const updateRate = process.env.UPDATE_RATE || '0';
+            const duration = process.env.DURATION || '0';
+            const updatedPaths = process.env.UPDATED_PATHS || '';
+            const hasUncommitted = process.env.HAS_UNCOMMITTED_INDEXES === 'true';
+            const uncommittedCount = process.env.UNCOMMITTED_COUNT || '0';
+
+            // Parse updated paths
+            const pathList = updatedPaths.trim().split('\n').filter(p => p.trim().length > 0);
+            const maxPathsToShow = 20;
+            const hasMorePaths = pathList.length > maxPathsToShow;
+            const displayPaths = pathList.slice(0, maxPathsToShow);
+
+            // Build changed files section
+            let changedFilesSection = '';
+            if (parseInt(updated) > 0) {
+              changedFilesSection = `
+            ### 📝 Updated Index Files
+
+            ${displayPaths.map(p => `- \`${p}\``).join('\n')}
+            ${hasMorePaths ? `\n_...and ${pathList.length - maxPathsToShow} more directories_` : ''}
+            `;
+            } else {
+              changedFilesSection = `
+            ### ℹ️ No Changes Needed
+
+            All index files are already up to date. No directories required regeneration.
+            `;
+
+            // Build status emoji
+            const statusEmoji = parseInt(failed) > 0 ? '⚠️' : 'ℹ️';
+
+            // Calculate percentages for skipped and failed
+            const skippedPercent = totalDirs > 0 ? Math.round((skipped / totalDirs) * 100) : 0;
+            const failedPercent = totalDirs > 0 ? Math.round((failed / totalDirs) * 100) : 0;
+
+            const comment = `## ${statusEmoji} Project Index Update Report
+
+            **Mode:** ${mode} | **Duration:** ${duration}s
+
+            ### 📊 Statistics
+
+            | Metric | Count | Percentage |
+            |--------|-------|------------|
+            | 📁 Total Directories Scanned | ${totalDirs} | 100% |
+            | ✅ Indexes Updated | ${updated} | ${updateRate}% |
+            | ⏭️ Skipped (No Changes) | ${skipped} | ${skippedPercent}% |
+            | ❌ Failed | ${failed} | ${failedPercent}% |
+
+            ${changedFilesSection}
+
+            ### 🎯 Result
+
+            ✓ All index files are current - no regeneration needed. The change detection system verified that no directory content has changed since the last index generation.
+
+            ${parseInt(failed) > 0 ? `
+            ### ⚠️ Generation Errors
+
+            **${failed} directories failed** to generate indexes. Please review the workflow logs for details.
+            ` : ''}
+
+            ---
+            <details>
+            <summary>💡 About Project Index Automation</summary>
+
+            This workflow automatically generates \`index.md\` files for all project directories, creating a fully navigable documentation structure on GitHub. The system uses content hashing to detect changes and only regenerates indexes when directory contents have been modified.
+
+            **Features:**
+            - ✨ Smart change detection - only updates when needed
+            - 📊 Comprehensive directory analysis
+            - 🔗 Hierarchical navigation throughout the project
+            - 🚀 Optimized for GitHub's native browsing experience
+            - 🤖 Automatic PR creation for index updates
+            </details>
+
+            *Generated by AitherZero Project Index Automation*`;
+
+            github.rest.issues.createComment({
+              issue_number: context.payload.pull_request.number,
+              owner: context.repo.owner,
+              repo: context.repo.repo,
+              body: comment
+            });
+
+      - name: 📤 Upload Index Artifacts
+        uses: actions/upload-artifact@v4
+        with:
+          name: project-indexes
+          path: |
+            **/index.md
+            .aitherzero-index-cache.json
+            .aitherzero-index-report.json
+          retention-days: 30
+
+      - name: ✅ Workflow Complete
+        shell: pwsh
+        run: |
+          Write-Host "Project index automation completed successfully!" -ForegroundColor Green