--- conflicted
+++ resolved
@@ -350,14 +350,9 @@
         git fetch origin
         git checkout "$AUTO_BRANCH"
         
-<<<<<<< HEAD
-        # Add and commit index changes
-        git add **/index.md
-=======
         # Add and commit index changes (only index.md files, not cache/report)
         # Add all index.md files recursively in a portable way
         find . -name 'index.md' -exec git add {} +
->>>>>>> 616c286d
         
         # Create commit message with details
         UPDATED_COUNT="${{ env.UNCOMMITTED_COUNT }}"
