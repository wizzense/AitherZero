--- conflicted
+++ resolved
@@ -1,19 +1,14 @@
 name: Build and Release
 
 on:
-<<<<<<< HEAD
   # Only create releases on manual trigger or version tags
   push:
     tags: ['v*']  # Only trigger on version tags like v1.0.0
-=======
-  push:
-    tags: ['v*']
     branches: [main, master]
   pull_request:
     branches: [main, master]
     types: [closed]  # Only trigger on closed (merged) PRs
 
->>>>>>> 33371ae3
   workflow_dispatch:
     inputs:
       release_type:
@@ -827,9 +822,4 @@
             Write-Host "This may be expected for some workflow trigger types" -ForegroundColor Yellow
           }
 
-<<<<<<< HEAD
-          Write-Host "🎉 Release validation completed successfully!" -ForegroundColor Green
-
-=======
-          Write-Host "🎉 Release validation completed!" -ForegroundColor Green
->>>>>>> 33371ae3
+          Write-Host "🎉 Release validation completed successfully!" -ForegroundColor Green