--- conflicted
+++ resolved
@@ -131,13 +131,8 @@
               Write-Host "Using custom build script..." -ForegroundColor Green
               ./build/Build-Package.ps1 @buildParams
               
-<<<<<<< HEAD
-              # Custom build script creates different directory structure
-              $customPackagePath = "AitherZero-$version-$platform-${{ matrix.profile }}"
-=======
               # Custom build script creates packages in build-output/{platform}/ directory
               $customPackagePath = "build-output/$platform/AitherZero-$version-$platform-${{ matrix.profile }}"
->>>>>>> 588d87d0
               
               # Validate custom build output
               if (Test-Path $customPackagePath) {
@@ -150,11 +145,7 @@
                   throw "Package validation failed: Main script not found in $customPackagePath"
                 }
                 
-<<<<<<< HEAD
-                # Create compatibility symlink for archive step
-=======
                 # Create compatibility directory structure for archive step
->>>>>>> 588d87d0
                 $expectedPath = "dist/aitherzero-${{ matrix.profile }}-${{ matrix.os }}"
                 New-Item -ItemType Directory -Path "dist" -Force | Out-Null
                 
