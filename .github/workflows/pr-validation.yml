name: 🔍 PR Validation
run-name: 🔍 PR #${{ github.event.pull_request.number }} - ${{ github.event.pull_request.title }}

on:
  pull_request:
    types: [opened, edited, synchronize, reopened]
    branches: [main, develop]

env:
  POWERSHELL_TELEMETRY_OPTOUT: 1

concurrency:
  group: pr-validation-${{ github.event.pull_request.number }}
  cancel-in-progress: true

permissions:
  contents: read
  pull-requests: write
  issues: write

jobs:
  pr-analysis:
    name: 📊 PR Analysis
    runs-on: ubuntu-latest
    outputs:
      change-scope: ${{ steps.analysis.outputs.scope }}
      test-level: ${{ steps.analysis.outputs.test_level }}
      build-needed: ${{ steps.analysis.outputs.build_needed }}
      
    steps:
      - name: Checkout Repository
        uses: actions/checkout@v4
        with:
          fetch-depth: 0
      
      - name: Analyze PR Changes
        uses: dorny/paths-filter@v3
        id: changes
        with:
          filters: |
            core:
              - 'aither-core/aither-core.ps1'
              - 'aither-core/AitherCore.*'
            critical_modules:
              - 'aither-core/modules/Logging/**'
              - 'aither-core/modules/LabRunner/**'
              - 'aither-core/modules/OpenTofuProvider/**'
            standard_modules:
              - 'aither-core/modules/BackupManager/**'
              - 'aither-core/modules/SystemMonitoring/**'
              - 'aither-core/modules/RemoteConnection/**'
            dev_modules:
              - 'aither-core/modules/DevEnvironment/**'
              - 'aither-core/modules/PatchManager/**'
              - 'aither-core/modules/TestingFramework/**'
            build_system:
              - 'build/**'
              - '.github/workflows/**'
            tests:
              - 'tests/**'
            docs:
              - '**/*.md'
              - 'docs/**'
      
      - name: Determine Change Scope
        id: analysis
        run: |
          # Analyze the scope of changes to determine validation strategy
          
          if [[ "${{ steps.changes.outputs.core }}" == "true" || "${{ steps.changes.outputs.build_system }}" == "true" ]]; then
            SCOPE="critical"
            TEST_LEVEL="full"
            BUILD_NEEDED="true"
          elif [[ "${{ steps.changes.outputs.critical_modules }}" == "true" ]]; then
            SCOPE="important"
            TEST_LEVEL="standard"
            BUILD_NEEDED="true"
          elif [[ "${{ steps.changes.outputs.standard_modules }}" == "true" || "${{ steps.changes.outputs.dev_modules }}" == "true" ]]; then
            SCOPE="moderate"
            TEST_LEVEL="quick"
            BUILD_NEEDED="false"
          elif [[ "${{ steps.changes.outputs.tests }}" == "true" ]]; then
            SCOPE="tests-only"
            TEST_LEVEL="quick"
            BUILD_NEEDED="false"
          elif [[ "${{ steps.changes.outputs.docs }}" == "true" ]]; then
            SCOPE="docs-only"
            TEST_LEVEL="none"
            BUILD_NEEDED="false"
          else
            SCOPE="minimal"
            TEST_LEVEL="quick"
            BUILD_NEEDED="false"
          fi
          
          echo "scope=$SCOPE" >> $GITHUB_OUTPUT
          echo "test_level=$TEST_LEVEL" >> $GITHUB_OUTPUT
          echo "build_needed=$BUILD_NEEDED" >> $GITHUB_OUTPUT
          
          echo "📊 PR Analysis Results:"
          echo "  Scope: $SCOPE"
          echo "  Test Level: $TEST_LEVEL"
          echo "  Build Needed: $BUILD_NEEDED"

  auto-label:
    name: 🏷️ Auto-Label PR
    runs-on: ubuntu-latest
    needs: pr-analysis
    if: always()
    
    steps:
      - name: Label PR Based on Changes
        uses: actions/github-script@v7
        with:
          script: |
            const pr = context.payload.pull_request;
            const title = pr.title.toLowerCase();
            const body = (pr.body || '').toLowerCase();
            const labels = [];
            
            // Type-based labels
            if (title.match(/feat|feature|add|new/) || body.includes('new feature')) {
              labels.push('enhancement');
            }
            if (title.match(/fix|bug|patch|hotfix/)) {
              labels.push('bug');
            }
            if (title.match(/docs|documentation|readme/)) {
              labels.push('documentation');
            }
            if (title.match(/test|testing|ci|workflow/)) {
              labels.push('testing');
            }
            if (title.match(/refactor|cleanup|clean up/)) {
              labels.push('maintenance');
            }
            if (title.match(/breaking|break/) || body.includes('breaking change')) {
              labels.push('breaking-change');
            }
            
            // Scope-based labels
            const scope = '${{ needs.pr-analysis.outputs.change-scope }}';
            switch (scope) {
              case 'critical':
                labels.push('scope/critical');
                break;
              case 'important':
                labels.push('scope/important');
                break;
              case 'moderate':
                labels.push('scope/moderate');
                break;
              case 'docs-only':
                labels.push('scope/docs');
                break;
            }
            
            // Size label based on changes
            const { data: prData } = await github.rest.pulls.get({
              owner: context.repo.owner,
              repo: context.repo.repo,
              pull_number: pr.number
            });
            
            const changes = prData.additions + prData.deletions;
            if (changes < 10) labels.push('size/XS');
            else if (changes < 50) labels.push('size/S');
            else if (changes < 200) labels.push('size/M');
            else if (changes < 500) labels.push('size/L');
            else labels.push('size/XL');
            
            // Apply labels
            if (labels.length > 0) {
              try {
                await github.rest.issues.addLabels({
                  owner: context.repo.owner,
                  repo: context.repo.repo,
                  issue_number: pr.number,
                  labels: labels
                });
                console.log(`Added labels: ${labels.join(', ')}`);
              } catch (error) {
                console.log(`Error adding labels: ${error.message}`);
              }
            }

  quick-validation:
    name: ⚡ Quick Validation
    runs-on: ubuntu-latest
    needs: pr-analysis
    if: needs.pr-analysis.outputs.test-level != 'none'
    
    steps:
      - name: Checkout Repository
        uses: actions/checkout@v4
      
      - name: Install PowerShell
        run: |
          # Update package list and install prerequisites
          sudo apt-get update
          sudo apt-get install -y wget apt-transport-https software-properties-common
          
          # Download and install PowerShell
          wget -q https://github.com/PowerShell/PowerShell/releases/download/v7.5.2/powershell_7.5.2-1.deb_amd64.deb
          sudo dpkg -i powershell_7.5.2-1.deb_amd64.deb || sudo apt-get install -f -y
          
          # Clean up
          rm powershell_7.5.2-1.deb_amd64.deb
      
      - name: Cache PowerShell Modules
        uses: actions/cache@v4
        with:
          path: ~/.local/share/powershell/Modules
          key: ps-pr-modules-${{ runner.os }}-${{ hashFiles('**/*.psd1') }}
          restore-keys: ps-pr-modules-${{ runner.os }}-
      
      - name: PowerShell Syntax Check
        shell: pwsh
        run: |
          Write-Host "⚡ Running PowerShell Syntax Check..." -ForegroundColor Yellow
          
          $syntaxErrors = 0
          $files = Get-ChildItem -Path "aither-core" -Filter "*.ps1" -Recurse
          
          foreach ($file in $files) {
            try {
              $null = [System.Management.Automation.PSParser]::Tokenize((Get-Content $file.FullName -Raw), [ref]$null)
              Write-Host "✅ $($file.Name)" -ForegroundColor Green
            } catch {
              Write-Host "❌ $($file.Name): $_" -ForegroundColor Red
              $syntaxErrors++
            }
          }
          
          if ($syntaxErrors -gt 0) {
            throw "$syntaxErrors syntax errors found"
          }
          
          Write-Host "✅ All PowerShell files have valid syntax" -ForegroundColor Green
      
      - name: Run Validation Tests
        shell: pwsh
        timeout-minutes: 10
        if: needs.pr-analysis.outputs.test-level != 'none'
        run: |
          Write-Host "🧪 Running Validation Tests..." -ForegroundColor Yellow
          
          try {
            $ErrorActionPreference = 'Stop'
            
            if (Test-Path "./tests/Run-BulletproofValidation.ps1") {
              $testLevel = '${{ needs.pr-analysis.outputs.test-level }}'
              $validationLevel = switch ($testLevel) {
                'full' { 'Standard' }
                'standard' { 'Standard' }
                default { 'Quick' }
              }
              
              Write-Host "Running $validationLevel validation..." -ForegroundColor Cyan
              ./tests/Run-BulletproofValidation.ps1 -ValidationLevel $validationLevel -CI
              Write-Host "✅ Validation tests completed successfully" -ForegroundColor Green
            } else {
              Write-Host "⚠️ Validation script not found, checking test directory..." -ForegroundColor Yellow
              if (Test-Path "./tests") {
                Write-Host "🔍 Available test files:" -ForegroundColor Yellow
                Get-ChildItem "./tests" -Filter "*.ps1" | ForEach-Object { 
                  Write-Host "  - $($_.Name)" -ForegroundColor Gray 
                }
              } else {
                Write-Host "  (tests directory does not exist)" -ForegroundColor Gray
              }
              Write-Host "⚠️ Skipping validation tests" -ForegroundColor Yellow
            }
          } catch {
            Write-Host "❌ Validation tests failed: $_" -ForegroundColor Red
            Write-Host "💡 This may indicate issues with the test framework or test dependencies." -ForegroundColor Yellow
            exit 1
          }

  build-test:
    name: 🔨 Build Test
    runs-on: ubuntu-latest
    needs: pr-analysis
    if: needs.pr-analysis.outputs.build-needed == 'true'
    
    steps:
      - name: Checkout Repository
        uses: actions/checkout@v4
      
      - name: Install PowerShell
        run: |
          # Update package list and install prerequisites
          sudo apt-get update
          sudo apt-get install -y wget apt-transport-https software-properties-common
          
          # Download and install PowerShell
          wget -q https://github.com/PowerShell/PowerShell/releases/download/v7.5.2/powershell_7.5.2-1.deb_amd64.deb
          sudo dpkg -i powershell_7.5.2-1.deb_amd64.deb || sudo apt-get install -f -y
          
          # Clean up
          rm powershell_7.5.2-1.deb_amd64.deb
      
      - name: Test Build System
        shell: pwsh
        timeout-minutes: 15
        run: |
          Write-Host "🔨 Testing Build System..." -ForegroundColor Yellow
          
<<<<<<< HEAD
          try {
            $ErrorActionPreference = 'Stop'
            
            # Test minimal build only for PR validation (fastest)
            if (Test-Path "./build/Build-Package.ps1") {
              Write-Host "📦 Testing build script with dry run..." -ForegroundColor Cyan
              ./build/Build-Package.ps1 -Profile minimal -Platform linux -DryRun
              Write-Host "✅ Build script validation passed" -ForegroundColor Green
            } else {
              Write-Host "⚠️ Build script not found at ./build/Build-Package.ps1" -ForegroundColor Yellow
              Write-Host "🔍 Available files in build directory:" -ForegroundColor Yellow
              if (Test-Path "./build") {
                Get-ChildItem "./build" | ForEach-Object { 
                  Write-Host "  - $($_.Name)" -ForegroundColor Gray 
                }
              } else {
                Write-Host "  (build directory does not exist)" -ForegroundColor Gray
              }
            }
          } catch {
            Write-Host "❌ Build system test failed: $_" -ForegroundColor Red
            Write-Host "💡 This indicates the build system has issues that need to be fixed." -ForegroundColor Yellow
            exit 1
=======
          # Test minimal build only for PR validation (fastest)
          if (Test-Path "./build/Build-Package.ps1") {
            ./build/Build-Package.ps1 -Profile minimal -Platform linux -DryRun
          } else {
            Write-Host "Build script not found, skipping build test" -ForegroundColor Yellow
>>>>>>> ab7ea3a8
          }

  pr-summary:
    name: 📋 PR Summary
    runs-on: ubuntu-latest
    needs: [pr-analysis, auto-label, quick-validation, build-test]
    if: always()
    
    steps:
      - name: Generate PR Summary
        uses: actions/github-script@v7
        with:
          script: |
            const pr = context.payload.pull_request;
            
            // Create summary comment
            const summary = `## 🔍 PR Validation Summary
            
            **Change Scope**: \`${{ needs.pr-analysis.outputs.change-scope }}\`
            **Test Level**: \`${{ needs.pr-analysis.outputs.test-level }}\`
            **Build Required**: \`${{ needs.pr-analysis.outputs.build-needed }}\`
            
            ### Job Results
            | Job | Status |
            |-----|--------|
            | PR Analysis | ${{ needs.pr-analysis.result }} |
            | Auto-Label | ${{ needs.auto-label.result }} |
            | Quick Validation | ${{ needs.quick-validation.result }} |
            | Build Test | ${{ needs.build-test.result }} |
            
            ### Next Steps
            ${getNextSteps('${{ needs.pr-analysis.outputs.change-scope }}', '${{ contains(needs.*.result, 'failure') }}')}
            
            ---
            *🤖 Automated PR validation completed*`;
            
            function getNextSteps(scope, hasFailures) {
              if (hasFailures === 'true') {
                return '❌ **Please fix the validation failures before merging.**';
              }
              
              switch (scope) {
                case 'critical':
                  return '⚠️ **Critical changes detected.** Please ensure thorough testing and consider additional review.';
                case 'important':
                  return '📋 **Important changes detected.** Standard review process recommended.';
                case 'docs-only':
                  return '📚 **Documentation-only changes.** Ready for merge after review.';
                default:
                  return '✅ **Changes look good.** Ready for review and merge.';
              }
            }
            
            // Add summary to step summary
            await core.summary
              .addRaw(summary)
              .write();
              
            console.log('PR validation summary generated');

  # Auto-approve documentation-only PRs (optional)
  auto-approve-docs:
    name: 📚 Auto-approve Docs
    runs-on: ubuntu-latest
    needs: [pr-analysis, quick-validation]
    if: |
      needs.pr-analysis.outputs.change-scope == 'docs-only' && 
      needs.quick-validation.result == 'success' &&
      github.event.pull_request.user.login == github.repository_owner
    
    steps:
      - name: Auto-approve Documentation PR
        uses: actions/github-script@v7
        with:
          script: |
            await github.rest.pulls.createReview({
              owner: context.repo.owner,
              repo: context.repo.repo,
              pull_number: context.payload.pull_request.number,
              event: 'APPROVE',
              body: '📚 Auto-approved: Documentation-only changes from repository owner.'
            });
            
            console.log('Auto-approved documentation PR');<|MERGE_RESOLUTION|>--- conflicted
+++ resolved
@@ -306,8 +306,7 @@
         run: |
           Write-Host "🔨 Testing Build System..." -ForegroundColor Yellow
           
-<<<<<<< HEAD
-          try {
+         try {
             $ErrorActionPreference = 'Stop'
             
             # Test minimal build only for PR validation (fastest)
@@ -330,13 +329,6 @@
             Write-Host "❌ Build system test failed: $_" -ForegroundColor Red
             Write-Host "💡 This indicates the build system has issues that need to be fixed." -ForegroundColor Yellow
             exit 1
-=======
-          # Test minimal build only for PR validation (fastest)
-          if (Test-Path "./build/Build-Package.ps1") {
-            ./build/Build-Package.ps1 -Profile minimal -Platform linux -DryRun
-          } else {
-            Write-Host "Build script not found, skipping build test" -ForegroundColor Yellow
->>>>>>> ab7ea3a8
           }
 
   pr-summary:
