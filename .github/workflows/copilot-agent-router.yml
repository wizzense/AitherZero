---
name: Copilot Agent Router

# Automatically suggest and route work to appropriate custom agents
# based on PR content, file changes, and keywords

on:
  pull_request:
    types: [opened, reopened, synchronize, ready_for_review]
  issue_comment:
    types: [created]

permissions:
  contents: read
  pull-requests: write
  issues: write

concurrency:
  group: agent-router-${{ github.event.pull_request.number || github.event.issue.number }}
  cancel-in-progress: true

jobs:
  analyze-and-suggest:
    name: Analyze PR and Suggest Agents
    runs-on: ubuntu-latest
    if: |
      (github.event_name == 'pull_request' && !github.event.pull_request.draft) ||
      (github.event_name == 'issue_comment' && github.event.issue.pull_request)

    steps:
      - name: 📥 Checkout Repository
        uses: actions/checkout@v4
        with:
          fetch-depth: 0
          ref: ${{ github.event.pull_request.head.ref || github.head_ref }}

      - name: 📋 Load Agent Configuration
        id: load-config
        shell: pwsh
        run: |
          Write-Host "📋 Loading agent configuration..." -ForegroundColor Cyan

          # Load YAML configuration
          $configPath = ".github/copilot.yaml"
          if (-not (Test-Path $configPath)) {
            Write-Host "❌ Configuration file not found: $configPath" -ForegroundColor Red
            exit 1
          }

          # Read and parse YAML (basic parsing for this context)
          $config = Get-Content $configPath -Raw
          Write-Host "✅ Configuration loaded successfully" -ForegroundColor Green

          # Store for next steps
          echo "config-loaded=true" >> $env:GITHUB_OUTPUT

      - name: 🔍 Analyze PR Changes
        id: analyze
        shell: pwsh
        run: |
          Write-Host "🔍 Analyzing PR changes..." -ForegroundColor Cyan

          $prNumber = "${{ github.event.pull_request.number || github.event.issue.number }}"
          if ($prNumber -notmatch '^\d+$') {
            Write-Host "❌ Invalid PR number: $prNumber" -ForegroundColor Red
            exit 1
          }
          $apiUrl = "https://api.github.com/repos/${{ github.repository }}/pulls/$prNumber"

          try {
            # Get PR details
            $pr = Invoke-RestMethod -Uri $apiUrl -Headers @{
              'Accept' = 'application/vnd.github.v3+json'
              'Authorization' = 'Bearer ${{ secrets.GITHUB_TOKEN }}'
            }

            # Get changed files
            $filesUrl = "$apiUrl/files"
            $files = Invoke-RestMethod -Uri $filesUrl -Headers @{
              'Accept' = 'application/vnd.github.v3+json'
              'Authorization' = 'Bearer ${{ secrets.GITHUB_TOKEN }}'
            }

            $changedFiles = $files | ForEach-Object { $_.filename }

            # Analyze file patterns
            $patterns = @{
              infrastructure = @($changedFiles | Where-Object {
                $_ -match 'infrastructure/' -or
                $_ -match 'library/automation-scripts/01[0-9][0-9]' -or
                $_ -match '(vm|network|hyperv|infrastructure).*\.ps1' -or
                $_ -match '\.(tf|tfvars)$'
              })
              security = @($changedFiles | Where-Object {
                $_ -match 'aithercore/security/' -or
                $_ -match '(security|certificate|credential|secret).*\.ps1'
              })
              testing = @($changedFiles | Where-Object {
                $_ -match 'tests/' -or
                $_ -match '\.Tests\.ps1$' -or
                $_ -match 'library/automation-scripts/04[0-9][0-9]'
              })
              ui = @($changedFiles | Where-Object {
                $_ -match 'aithercore/experience/' -or
                $_ -match '(ui|menu|interface|wizard).*\.ps1'
              })
              backend = @($changedFiles | Where-Object {
<<<<<<< HEAD
                $_ -match 'domains/.*\.psm1$' -or
                $_ -match 'library/automation-scripts/02[0-9][0-9]' -or
=======
                $_ -match 'aithercore/.*\.psm1$' -or
                $_ -match 'automation-scripts/02[0-9][0-9]' -or
>>>>>>> 81a265ad
                $_ -match '(api|module).*\.ps1'
              })
              documentation = @($changedFiles | Where-Object {
                $_ -match '\.md$' -or
                $_ -match 'library/' -or
                $_ -match 'library/automation-scripts/05[0-9][0-9]'
              })
              powershell = @($changedFiles | Where-Object {
                $_ -match '\.(ps1|psm1|psd1)$' -or
<<<<<<< HEAD
                $_ -match 'domains/orchestration/' -or
                $_ -match 'library/automation-scripts/(00[0-9][0-9]|07[0-9][0-9]|9[0-9][0-9][0-9])'
=======
                $_ -match 'aithercore/orchestration/' -or
                $_ -match 'automation-scripts/(00[0-9][0-9]|07[0-9][0-9]|9[0-9][0-9][0-9])'
>>>>>>> 81a265ad
              })
              projectmgmt = @($changedFiles | Where-Object {
                $_ -match '\.github/workflows/' -or
                $_ -match '(roadmap|planning)\.md$'
              })
            }

            # Analyze keywords in PR title and body
            $prText = "$($pr.title) $($pr.body)".ToLower()
            $keywords = @{
              infrastructure = $prText -match '(vm|virtual machine|hyper-v|network|infrastructure|opentofu|terraform|lab)'
              security = $prText -match '(security|certificate|credential|secret|vulnerability|compliance)'
              testing = $prText -match '(test|pester|quality|coverage|qa)'
              ui = $prText -match '(ui|ux|menu|interface|user experience|wizard)'
              backend = $prText -match '(api|module|backend|performance|optimization)'
              documentation = $prText -match '(documentation|readme|guide|docs|tutorial)'
              powershell = $prText -match '(powershell|automation|orchestration|script|workflow)'
              projectmgmt = $prText -match '(project|planning|roadmap|sprint|release|milestone)'
            }

            # Calculate scores for each agent
            $agentScores = @{}

            # Maya - Infrastructure
            $score = 0
            if ($patterns.infrastructure.Count -gt 0) { $score += $patterns.infrastructure.Count * 3 }
            if ($keywords.infrastructure) { $score += 2 }
            $agentScores['maya'] = $score

            # Sarah - Security
            $score = 0
            if ($patterns.security.Count -gt 0) { $score += $patterns.security.Count * 3 }
            if ($keywords.security) { $score += 2 }
            $agentScores['sarah'] = $score

            # Jessica - Testing
            $score = 0
            if ($patterns.testing.Count -gt 0) { $score += $patterns.testing.Count * 3 }
            if ($keywords.testing) { $score += 2 }
            $agentScores['jessica'] = $score

            # Emma - UI
            $score = 0
            if ($patterns.ui.Count -gt 0) { $score += $patterns.ui.Count * 3 }
            if ($keywords.ui) { $score += 2 }
            $agentScores['emma'] = $score

            # Marcus - Backend
            $score = 0
            if ($patterns.backend.Count -gt 0) { $score += $patterns.backend.Count * 3 }
            if ($keywords.backend) { $score += 2 }
            $agentScores['marcus'] = $score

            # Olivia - Documentation
            $score = 0
            if ($patterns.documentation.Count -gt 0) { $score += $patterns.documentation.Count * 3 }
            if ($keywords.documentation) { $score += 2 }
            $agentScores['olivia'] = $score

            # Rachel - PowerShell
            $score = 0
            if ($patterns.powershell.Count -gt 0) { $score += $patterns.powershell.Count * 3 }
            if ($keywords.powershell) { $score += 2 }
            $agentScores['rachel'] = $score

            # David - Project Management
            $score = 0
            if ($patterns.projectmgmt.Count -gt 0) { $score += $patterns.projectmgmt.Count * 3 }
            if ($keywords.projectmgmt) { $score += 2 }
            $agentScores['david'] = $score

            # Get top 3 agents (with score > 0)
            $topAgents = $agentScores.GetEnumerator() |
              Where-Object { $_.Value -gt 0 } |
              Sort-Object -Property Value -Descending |
              Select-Object -First 3

            # Format results
            $results = @{
              TotalFiles = $changedFiles.Count
              Agents = @()
              Analysis = @{
                Infrastructure = $patterns.infrastructure.Count
                Security = $patterns.security.Count
                Testing = $patterns.testing.Count
                UI = $patterns.ui.Count
                Backend = $patterns.backend.Count
                Documentation = $patterns.documentation.Count
                PowerShell = $patterns.powershell.Count
                ProjectMgmt = $patterns.projectmgmt.Count
              }
            }

            foreach ($agent in $topAgents) {
              $agentInfo = switch ($agent.Key) {
                'maya' { @{ Name = 'Maya'; Role = 'Infrastructure & DevOps'; File = 'maya-infrastructure.md'; Icon = '🏗️' } }
                'sarah' { @{ Name = 'Sarah'; Role = 'Security & Compliance'; File = 'sarah-security.md'; Icon = '🔒' } }
                'jessica' { @{ Name = 'Jessica'; Role = 'Testing & QA'; File = 'jessica-testing.md'; Icon = '🧪' } }
                'emma' { @{ Name = 'Emma'; Role = 'Frontend & UX'; File = 'emma-frontend.md'; Icon = '🎨' } }
                'marcus' { @{ Name = 'Marcus'; Role = 'Backend & API'; File = 'marcus-backend.md'; Icon = '⚙️' } }
                'olivia' { @{ Name = 'Olivia'; Role = 'Documentation'; File = 'olivia-documentation.md'; Icon = '📚' } }
                'rachel' { @{ Name = 'Rachel'; Role = 'PowerShell & Automation'; File = 'rachel-powershell.md'; Icon = '⚡' } }
                'david' { @{ Name = 'David'; Role = 'Project Management'; File = 'david-project-manager.md'; Icon = '📋' } }
              }
              $results.Agents += @{
                Id = $agent.Key
                Name = $agentInfo.Name
                Role = $agentInfo.Role
                File = $agentInfo.File
                Icon = $agentInfo.Icon
                Score = $agent.Value
              }
            }

            # Save results
            $results | ConvertTo-Json -Depth 5 | Set-Content './agent-analysis.json'

            # Set outputs
            echo "has-suggestions=$($results.Agents.Count -gt 0)" >> $env:GITHUB_OUTPUT
            echo "agent-count=$($results.Agents.Count)" >> $env:GITHUB_OUTPUT

            Write-Host "✅ Analysis complete: $($results.Agents.Count) agents suggested" -ForegroundColor Green

          } catch {
            Write-Host "❌ Error analyzing PR: $_" -ForegroundColor Red
            echo "has-suggestions=false" >> $env:GITHUB_OUTPUT
            exit 0  # Don't fail the workflow
          }

      - name: 💬 Post Agent Suggestions
        if: steps.analyze.outputs.has-suggestions == 'true'
        uses: actions/github-script@v7
        with:
          script: |
            const fs = require('fs');

            // Load analysis results
            let analysis = { Agents: [], Analysis: {}, TotalFiles: 0 };
            try {
              analysis = JSON.parse(fs.readFileSync('./agent-analysis.json', 'utf8'));
            } catch (e) {
              console.log('Error loading analysis:', e);
              return;
            }

            if (analysis.Agents.length === 0) {
              console.log('No agents to suggest');
              return;
            }

            const prNumber = context.payload.pull_request?.number || context.payload.issue?.number;
            if (!prNumber) {
              console.log('No PR number found');
              return;
            }

            // Build comment
            let comment = `## 🤖 Recommended GitHub Copilot Agents\n\n`;
            comment += `Based on the changes in this PR (**${analysis.TotalFiles} files**), here are the recommended custom agents to assist with review and development:\n\n`;

            // List recommended agents
            for (const agent of analysis.Agents) {
              comment += `### ${agent.Icon} ${agent.Name} - *${agent.Role}*\n`;
              comment += `**File:** [\`.github/agents/${agent.File}\`](.github/agents/${agent.File})\n`;
              comment += `**Relevance Score:** ${agent.Score}\n\n`;
              comment += `**To engage this agent:**\n`;
              comment += `\`\`\`\n`;
              comment += `@${agent.Id.toLowerCase()}, please review this PR\n`;
              comment += `\`\`\`\n`;
              comment += `or use the command: \`/${agent.Id.toLowerCase()}\`\n\n`;
            }

            // Add analysis breakdown
            comment += `\n---\n\n`;
            comment += `### 📊 Change Analysis\n\n`;
            comment += `| Category | Files Changed |\n`;
            comment += `|----------|---------------|\n`;
            if (analysis.Analysis.Infrastructure > 0) comment += `| 🏗️ Infrastructure | ${analysis.Analysis.Infrastructure} |\n`;
            if (analysis.Analysis.Security > 0) comment += `| 🔒 Security | ${analysis.Analysis.Security} |\n`;
            if (analysis.Analysis.Testing > 0) comment += `| 🧪 Testing | ${analysis.Analysis.Testing} |\n`;
            if (analysis.Analysis.UI > 0) comment += `| 🎨 UI/UX | ${analysis.Analysis.UI} |\n`;
            if (analysis.Analysis.Backend > 0) comment += `| ⚙️ Backend | ${analysis.Analysis.Backend} |\n`;
            if (analysis.Analysis.Documentation > 0) comment += `| 📚 Documentation | ${analysis.Analysis.Documentation} |\n`;
            if (analysis.Analysis.PowerShell > 0) comment += `| ⚡ PowerShell | ${analysis.Analysis.PowerShell} |\n`;
            if (analysis.Analysis.ProjectMgmt > 0) comment += `| 📋 Project Mgmt | ${analysis.Analysis.ProjectMgmt} |\n`;

            comment += `\n### 💡 How to Use Custom Agents\n\n`;
            comment += `1. **Review Agent Profile**: Click on the agent file link above to see their expertise\n`;
            comment += `2. **Engage Agent**: Use \`@agent-name\` in a comment to request their assistance\n`;
            comment += `3. **Collaboration**: Multiple agents can work together on complex tasks\n\n`;
            comment += `For more information, see [Agent Routing Guide](.github/AGENT-ROUTING-GUIDE.md)\n\n`;
            comment += `---\n`;
            comment += `*🤖 Automated agent suggestion powered by GitHub Copilot routing system*\n`;

            // Check for existing comment
            const { data: comments } = await github.rest.issues.listComments({
              owner: context.repo.owner,
              repo: context.repo.repo,
              issue_number: prNumber
            });

            const existingComment = comments.find(c =>
              c.user.login === 'github-actions[bot]' &&
              c.body.includes('🤖 Recommended GitHub Copilot Agents')
            );

            if (existingComment) {
              await github.rest.issues.updateComment({
                owner: context.repo.owner,
                repo: context.repo.repo,
                comment_id: existingComment.id,
                body: comment
              });
              console.log('Updated existing agent suggestion comment');
            } else {
              await github.rest.issues.createComment({
                owner: context.repo.owner,
                repo: context.repo.repo,
                issue_number: prNumber,
                body: comment
              });
              console.log('Created new agent suggestion comment');
            }

  handle-agent-commands:
    name: Handle Agent Command
    runs-on: ubuntu-latest
    if: github.event_name == 'issue_comment' && github.event.issue.pull_request

    steps:
      - name: 🔍 Parse Agent Command
        id: parse
        shell: bash
        run: |
          COMMENT="${{ github.event.comment.body }}"
          echo "Comment: $COMMENT"

          # Check for agent mentions or commands
          AGENT=""
          if [[ "$COMMENT" =~ @(maya|sarah|jessica|emma|marcus|olivia|rachel|david) ]]; then
            AGENT="${BASH_REMATCH[1]}"
          elif [[ "$COMMENT" =~ ^/(maya|sarah|jessica|emma|marcus|olivia|rachel|david|infrastructure|security|testing|ui|backend|docs|powershell|pm) ]]; then
            CMD="${BASH_REMATCH[1]}"
            # Map command aliases to agents
            case "$CMD" in
              infrastructure) AGENT="maya" ;;
              security) AGENT="sarah" ;;
              testing) AGENT="jessica" ;;
              ui) AGENT="emma" ;;
              backend) AGENT="marcus" ;;
              docs) AGENT="olivia" ;;
              powershell) AGENT="rachel" ;;
              pm) AGENT="david" ;;
              *) AGENT="$CMD" ;;
            esac
          fi

          if [ -n "$AGENT" ]; then
            echo "agent=$AGENT" >> $GITHUB_OUTPUT
            echo "has-command=true" >> $GITHUB_OUTPUT
            echo "✅ Detected agent command: $AGENT"
          else
            echo "has-command=false" >> $GITHUB_OUTPUT
          fi

      - name: 👍 React to Command
        if: steps.parse.outputs.has-command == 'true'
        uses: peter-evans/create-or-update-comment@v4
        with:
          comment-id: ${{ github.event.comment.id }}
          reactions: eyes

      - name: 💬 Acknowledge Agent Request
        if: steps.parse.outputs.has-command == 'true'
        uses: peter-evans/create-or-update-comment@v4
        with:
          issue-number: ${{ github.event.issue.number }}
          body: |
            ## 🤖 Agent Request Received

            **Agent:** ${{ steps.parse.outputs.agent }}
            **Requested by:** @${{ github.event.comment.user.login }}

            The **${{ steps.parse.outputs.agent }}** agent has been notified and will be available for this PR.

            To work with this agent effectively:
            1. Review their profile in `.github/agents/` directory
            2. Provide clear context and specific questions
            3. Tag them with `@${{ steps.parse.outputs.agent }}` in future comments

            The agent will use their specialized expertise to assist with your request.

            ---
            *Agent routing powered by GitHub Copilot custom agents*<|MERGE_RESOLUTION|>--- conflicted
+++ resolved
@@ -105,13 +105,8 @@
                 $_ -match '(ui|menu|interface|wizard).*\.ps1'
               })
               backend = @($changedFiles | Where-Object {
-<<<<<<< HEAD
-                $_ -match 'domains/.*\.psm1$' -or
+                $_ -match 'aithercore/.*\.psm1$' -or
                 $_ -match 'library/automation-scripts/02[0-9][0-9]' -or
-=======
-                $_ -match 'aithercore/.*\.psm1$' -or
-                $_ -match 'automation-scripts/02[0-9][0-9]' -or
->>>>>>> 81a265ad
                 $_ -match '(api|module).*\.ps1'
               })
               documentation = @($changedFiles | Where-Object {
@@ -121,13 +116,8 @@
               })
               powershell = @($changedFiles | Where-Object {
                 $_ -match '\.(ps1|psm1|psd1)$' -or
-<<<<<<< HEAD
-                $_ -match 'domains/orchestration/' -or
+                $_ -match 'aithercore/orchestration/' -or
                 $_ -match 'library/automation-scripts/(00[0-9][0-9]|07[0-9][0-9]|9[0-9][0-9][0-9])'
-=======
-                $_ -match 'aithercore/orchestration/' -or
-                $_ -match 'automation-scripts/(00[0-9][0-9]|07[0-9][0-9]|9[0-9][0-9][0-9])'
->>>>>>> 81a265ad
               })
               projectmgmt = @($changedFiles | Where-Object {
                 $_ -match '\.github/workflows/' -or
