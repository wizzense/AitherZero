---
name: Deploy PR Environment

# Deploy ephemeral test environments for PRs
on:
  pull_request:
    types: [opened, synchronize, reopened, ready_for_review]
    branches: [main, develop]
  issue_comment:
    types: [created]
  workflow_dispatch:
    inputs:
      pr_number:
        description: 'PR number to deploy'
        required: true
        type: number
      force_redeploy:
        description: 'Force redeployment even if environment exists'
        type: boolean
        default: false

# Prevent concurrent deployments for the same PR
concurrency:
  group: deploy-pr-${{ github.event.pull_request.number || github.event.inputs.pr_number }}
  cancel-in-progress: false  # Don't cancel in-progress deployments

permissions:
  contents: read
  pull-requests: write
  issues: write
  checks: write
  deployments: write
  packages: write  # Required to push to GitHub Container Registry
  id-token: write  # For OIDC authentication to cloud providers

env:
  DEPLOYMENT_TYPE: preview
  CONTAINER_REGISTRY: ghcr.io
  IMAGE_NAME: ${{ github.repository_owner }}/aitherzero

jobs:
  # Determine if deployment should proceed
  check-deployment-trigger:
    name: Check Deployment Trigger
    runs-on: ubuntu-latest
    outputs:
      should-deploy: ${{ steps.check.outputs.should-deploy }}
      pr-number: ${{ steps.check.outputs.pr-number }}
      deployment-comment: ${{ steps.check.outputs.deployment-comment }}

    steps:
      - name: 🔍 Check Deployment Conditions
        id: check
        uses: actions/github-script@v7
        with:
          script: |
            let shouldDeploy = false;
            let prNumber = null;
            let isDeploymentComment = false;

            // Handle different trigger types
            if (context.eventName === 'pull_request') {
              // Auto-deploy on PR events (except drafts)
              shouldDeploy = !context.payload.pull_request.draft;
              prNumber = context.payload.pull_request.number;
              core.info(`PR event: #${prNumber}, Draft: ${context.payload.pull_request.draft}`);

            } else if (context.eventName === 'issue_comment') {
              // Deploy on comment commands
              const comment = context.payload.comment.body.toLowerCase();
              const isPR = !!context.payload.issue.pull_request;

              isDeploymentComment = (
                comment.includes('/deploy') ||
                comment.includes('@deploy') ||
                comment.includes('deploy environment')
              );

              shouldDeploy = isPR && isDeploymentComment;
              prNumber = context.payload.issue.number;
              core.info(`Comment event on ${isPR ? 'PR' : 'issue'} #${prNumber}: Deploy command: ${isDeploymentComment}`);

            } else if (context.eventName === 'workflow_dispatch') {
              // Manual deployment trigger
              shouldDeploy = true;
              prNumber = context.payload.inputs.pr_number;
              core.info(`Manual deployment trigger for PR #${prNumber}`);
            }

            core.setOutput('should-deploy', shouldDeploy);
            core.setOutput('pr-number', prNumber);
            core.setOutput('deployment-comment', isDeploymentComment);

            if (!shouldDeploy) {
              core.notice('Deployment skipped: Conditions not met');
            }

  # Validate Docker configuration
  validate-docker-config:
    name: Validate Docker Configuration
    runs-on: ubuntu-latest
    needs: check-deployment-trigger
    if: needs.check-deployment-trigger.outputs.should-deploy == 'true'
    outputs:
      validation-passed: ${{ steps.validate.outputs.passed }}

    steps:
      - name: 📥 Checkout PR Branch
        uses: actions/checkout@v4
        with:
          ref: refs/pull/${{ needs.check-deployment-trigger.outputs.pr-number }}/head

      - name: 🔍 Run Quick Docker Validation
        id: validate
        shell: pwsh
        run: |
          Write-Host "🚀 Running Docker configuration validation..." -ForegroundColor Cyan

          try {
            # Run the quick validation script with explicit -File parameter
            pwsh -File ./automation-scripts/0853_Quick-Docker-Validation.ps1

            if ($LASTEXITCODE -eq 0) {
              Write-Host "✅ Validation passed" -ForegroundColor Green
              echo "passed=true" >> $GITHUB_OUTPUT
            } else {
              Write-Host "❌ Validation failed" -ForegroundColor Red
              echo "passed=false" >> $GITHUB_OUTPUT
              exit 1
            }
          } catch {
            Write-Host "❌ Validation error: $_" -ForegroundColor Red
            echo "passed=false" >> $GITHUB_OUTPUT
            exit 1
          }

      - name: 📊 Upload Validation Report
        if: always()
        uses: actions/upload-artifact@v4
        with:
          name: docker-validation-report-pr-${{ needs.check-deployment-trigger.outputs.pr-number }}
          path: reports/pr-docker-quick-validation.json
          retention-days: 7
          if-no-files-found: warn

  # Build and push container image
  build-container:
    name: Build Container Image
    runs-on: ubuntu-latest
    needs: [check-deployment-trigger, validate-docker-config]
    if: needs.check-deployment-trigger.result == 'success' && needs.validate-docker-config.result == 'success'
    outputs:
      image-tag: ${{ steps.image-tag.outputs.tag }}
      image-digest: ${{ steps.build.outputs.digest }}

    steps:
      - name: 📥 Checkout PR Branch
        uses: actions/checkout@v4
        with:
          ref: refs/pull/${{ needs.check-deployment-trigger.outputs.pr-number }}/head

      - name: 🔐 Login to Container Registry
        uses: docker/login-action@v3
        with:
          registry: ${{ env.CONTAINER_REGISTRY }}
          username: ${{ github.actor }}
          password: ${{ secrets.GITHUB_TOKEN }}

      - name: 🔤 Set Lowercase Image Name
        id: image-name
        run: |
          # Convert repository name to lowercase for Docker
          IMAGE_NAME_LOWER=$(echo "${{ github.repository_owner }}/aitherzero" | tr '[:upper:]' '[:lower:]')
          echo "image-name=${IMAGE_NAME_LOWER}" >> $GITHUB_OUTPUT
          echo "Using image name: ${IMAGE_NAME_LOWER}"

      - name: 🏷️ Extract Metadata
        id: meta
        uses: docker/metadata-action@v5
        with:
          images: ${{ env.CONTAINER_REGISTRY }}/${{ steps.image-name.outputs.image-name }}
          tags: |
            type=ref,event=pr,prefix=pr-
            type=sha,prefix=pr-${{ needs.check-deployment-trigger.outputs.pr-number }}-

      - name: 🔧 Set up Docker Buildx
        uses: docker/setup-buildx-action@v3

      - name: 🏗️ Build and Push Container
        id: build
        uses: docker/build-push-action@v5
        with:
          context: .
          file: ./Dockerfile
          push: true
          tags: ${{ steps.meta.outputs.tags }}
          labels: ${{ steps.meta.outputs.labels }}
          cache-from: type=registry,ref=${{ env.CONTAINER_REGISTRY }}/${{ steps.image-name.outputs.image-name }}:buildcache
          cache-to: type=registry,ref=${{ env.CONTAINER_REGISTRY }}/${{ steps.image-name.outputs.image-name }}:buildcache,mode=max
          build-args: |
            PR_NUMBER=${{ needs.check-deployment-trigger.outputs.pr-number }}
            COMMIT_SHA=${{ github.sha }}

      - name: 📊 Image Build Summary
        id: image-tag
        run: |
          # Extract the first tag (pr-{number}) for deployment
          IMAGE_TAG=$(echo "${{ steps.meta.outputs.tags }}" | head -n 1)
          echo "tag=${IMAGE_TAG}" >> $GITHUB_OUTPUT
          echo "Using image tag for deployment: ${IMAGE_TAG}"

          echo "### 🐳 Container Image Built" >> $GITHUB_STEP_SUMMARY
          echo "" >> $GITHUB_STEP_SUMMARY
          echo "- **Image**: \`${IMAGE_TAG}\`" >> $GITHUB_STEP_SUMMARY
          echo "- **Digest**: \`${{ steps.build.outputs.digest }}\`" >> $GITHUB_STEP_SUMMARY
          echo "- **Size**: ${{ steps.build.outputs.size }}" >> $GITHUB_STEP_SUMMARY

  # Deploy to Docker Compose (local/simple deployment)
  deploy-docker-compose:
    name: Deploy with Docker Compose
    runs-on: ubuntu-latest
    needs: [check-deployment-trigger, build-container]
    if: needs.check-deployment-trigger.outputs.should-deploy == 'true'
    environment:
      name: pr-${{ needs.check-deployment-trigger.outputs.pr-number }}
      url: ${{ steps.deploy.outputs.url }}

    steps:
      - name: 📥 Checkout
        uses: actions/checkout@v4

      - name: 🚀 Deploy with Docker Compose
        id: deploy
        env:
          PR_NUMBER: ${{ needs.check-deployment-trigger.outputs.pr-number }}
          BRANCH_NAME: ${{ github.head_ref }}
          COMMIT_SHA: ${{ github.sha }}
        run: |
          echo "🚀 Deploying PR #${PR_NUMBER} environment..."

          # Calculate dynamic port (8080-8089 range, max 10 concurrent PRs)
          # Note: Port collision possible if >10 PRs deployed simultaneously
          # Consider port management strategy for high-concurrency scenarios
          DYNAMIC_PORT="808$((${PR_NUMBER} % 10))"
          echo "📡 Dynamic port for PR #${PR_NUMBER}: ${DYNAMIC_PORT}"

          # Create environment-specific compose file
          cat > docker-compose.pr-${PR_NUMBER}.yml <<EOF
          services:
            aitherzero:
              image: ${{ needs.build-container.outputs.image-tag }}
              container_name: aitherzero-pr-${PR_NUMBER}
              environment:
                - PR_NUMBER=${PR_NUMBER}
                - BRANCH_NAME=${BRANCH_NAME}
                - COMMIT_SHA=${COMMIT_SHA}
                - DEPLOYMENT_ENVIRONMENT=preview
              ports:
                - "${DYNAMIC_PORT}:8080"
              restart: unless-stopped
          EOF

          # Deploy
          docker compose -f docker-compose.pr-${PR_NUMBER}.yml up -d

          # Wait for container to be healthy
<<<<<<< HEAD
          echo "⏳ Waiting for environment to be healthy..."
          RETRY_COUNT=0
          MAX_RETRIES=12  # 12 * 5 seconds = 60 seconds max wait

          while [ $RETRY_COUNT -lt $MAX_RETRIES ]; do
            HEALTH_STATUS=$(docker inspect --format='{{.State.Health.Status}}' aitherzero-pr-${PR_NUMBER} 2>/dev/null || echo "no-health")

            if [ "$HEALTH_STATUS" = "healthy" ]; then
              echo "✅ Container is healthy"
              break
            elif [ "$HEALTH_STATUS" = "unhealthy" ]; then
              echo "❌ Container is unhealthy"
              docker logs aitherzero-pr-${PR_NUMBER}
              exit 1
=======
          echo "⏳ Waiting for environment to be ready..."
          
          # Give container time to start (Docker healthcheck has 5s start-period + 30s intervals)
          echo "⏳ Waiting for initial startup (40 seconds)..."
          sleep 40
          
          # Check health status
          HEALTH_STATUS=$(docker inspect --format='{{.State.Health.Status}}' aitherzero-pr-${PR_NUMBER} 2>/dev/null || echo "no-health")
          CONTAINER_RUNNING=$(docker inspect --format='{{.State.Running}}' aitherzero-pr-${PR_NUMBER} 2>/dev/null || echo "false")
          
          echo "Container running: ${CONTAINER_RUNNING}"
          echo "Health status: ${HEALTH_STATUS}"
          
          if [ "$CONTAINER_RUNNING" = "true" ]; then
            if [ "$HEALTH_STATUS" = "healthy" ] || [ "$HEALTH_STATUS" = "starting" ] || [ "$HEALTH_STATUS" = "no-health" ]; then
              echo "✅ Container is running and responsive"
              docker logs aitherzero-pr-${PR_NUMBER} --tail 20
>>>>>>> 89a2ad1c
            else
              echo "⚠️ Container is running but health check shows: ${HEALTH_STATUS}"
              docker logs aitherzero-pr-${PR_NUMBER}
              # Don't fail - container might still be functional
            fi
          else
            echo "❌ Container failed to start or exited"
            docker ps -a --filter "name=aitherzero-pr-${PR_NUMBER}"
            docker logs aitherzero-pr-${PR_NUMBER}
            exit 1
          fi
          
          echo "✅ Environment deployed successfully"

          # Set deployment URL output
          # Note: Uses localhost as deployment is on GitHub Actions runner
          # For remote deployments, replace with actual server IP/domain
          DEPLOYMENT_URL="http://localhost:${DYNAMIC_PORT}"
          echo "url=${DEPLOYMENT_URL}" >> $GITHUB_OUTPUT
          echo "✅ Deployment URL: ${DEPLOYMENT_URL}"

      - name: 🧪 Run Smoke Tests
        run: |
          echo "🧪 Running smoke tests against deployed environment..."

          # Test container health
          docker ps -a --filter "name=aitherzero-pr-${{ needs.check-deployment-trigger.outputs.pr-number }}"

          # Test PowerShell module loading with timeout
          echo "Testing PowerShell module loading..."
          timeout 30s docker exec aitherzero-pr-${{ needs.check-deployment-trigger.outputs.pr-number }} \
            pwsh -Command "try { Import-Module /app/AitherZero.psd1 -ErrorAction Stop; Write-Host '✅ Module loaded successfully' -ForegroundColor Green; exit 0 } catch { Write-Error \$_.Exception.Message; exit 1 }" || {
            echo "❌ Module loading failed or timed out"
            docker logs aitherzero-pr-${{ needs.check-deployment-trigger.outputs.pr-number }}
            exit 1
          }

  # Comment on PR with deployment status
  comment-deployment-status:
    name: Update PR with Deployment Status
    runs-on: ubuntu-latest
    needs: [check-deployment-trigger, validate-docker-config, build-container, deploy-docker-compose]
    if: always() && needs.check-deployment-trigger.outputs.should-deploy == 'true'

    steps:
      - name: 💬 Post Deployment Status
        uses: actions/github-script@v7
        with:
          script: |
            const prNumber = ${{ needs.check-deployment-trigger.outputs.pr-number }};
            
            // Get job results
            const validationResult = '${{ needs.validate-docker-config.result }}';
            const buildResult = '${{ needs.build-container.result }}';
            const deployResult = '${{ needs.deploy-docker-compose.result }}';
            
            // Check for actual failures (not skipped)
            const validationFailed = validationResult === 'failure' || validationResult === 'cancelled';
            const buildFailed = buildResult === 'failure' || buildResult === 'cancelled';
            const deployFailed = deployResult === 'failure' || deployResult === 'cancelled';
            
            // Check for successful deployment (all completed successfully)
            const deploymentSuccessful = validationResult === 'success' && 
                buildResult === 'success' && 
                deployResult === 'success';
            
            // Check if deployment was skipped (jobs didn't run but no failures)
            const deploymentSkipped = !validationFailed && !buildFailed && !deployFailed && !deploymentSuccessful;
            
            let status = '🚀';
            let title = 'Deployment Successful';
            let message = 'Your PR environment has been deployed and is ready for testing!';

            if (validationFailed || buildFailed || deployFailed) {
              status = '❌';
              title = 'Deployment Failed';
              message = 'There was an issue deploying your PR environment. Please check the workflow logs.';
            } else if (deploymentSkipped) {
              status = '⏭️';
              title = 'Deployment Skipped';
              message = 'Deployment was skipped. This may be because the PR is already closed or conditions were not met.';
            }

            const comment = `## ${status} PR Environment Deployment

            **Status**: ${title}

            ${message}

            ### 📋 Deployment Details
            - **PR Number**: #${prNumber}
            - **Branch**: \`${{ github.head_ref }}\`
            - **Commit**: \`${{ github.sha }}\`
            - **Image**: \`${{ needs.build-container.outputs.image-tag }}\`
            - **Deployed**: ${new Date().toLocaleString()}

            ${deploymentSuccessful ? `
            ### 🔗 Access Your Environment
            - **Local URL**: http://localhost:808${prNumber.toString().slice(-1)}
            - **Container**: \`aitherzero-pr-${prNumber}\`

            ### 🧪 Testing Commands
            \`\`\`bash
            # View container logs
            docker logs aitherzero-pr-${prNumber}

            # Execute commands in environment
            docker exec aitherzero-pr-${prNumber} pwsh -Command "./Start-AitherZero.ps1 -Mode List"

            # Run tests
            docker exec aitherzero-pr-${prNumber} pwsh -Command "./az.ps1 0402"
            \`\`\`

            ### 🛠️ Management Commands
            - **Redeploy**: Comment \`/deploy\` on this PR
            - **Destroy**: Will auto-cleanup when PR is closed
            ` : deploymentSkipped ? `
            ### ⏭️ Deployment Skipped
            - **Validation Status**: ${validationResult === 'success' ? '✅ Success' : validationResult === 'skipped' ? '⏭️ Skipped' : '❌ Failed'}
            - **Build Status**: ${buildResult === 'success' ? '✅ Success' : buildResult === 'skipped' ? '⏭️ Skipped' : '❌ Failed'}
            - **Deploy Status**: ${deployResult === 'success' ? '✅ Success' : deployResult === 'skipped' ? '⏭️ Skipped' : '❌ Failed'}

            [View Workflow Run](https://github.com/${{ github.repository }}/actions/runs/${{ github.run_id }})
            ` : `
            ### ❌ Deployment Failed
            - **Validation Status**: ${validationResult === 'success' ? '✅ Success' : validationResult === 'skipped' ? '⏭️ Skipped' : '❌ Failed'}
            - **Build Status**: ${buildResult === 'success' ? '✅ Success' : buildResult === 'skipped' ? '⏭️ Skipped' : '❌ Failed'}
            - **Deploy Status**: ${deployResult === 'success' ? '✅ Success' : deployResult === 'skipped' ? '⏭️ Skipped' : '❌ Failed'}

            [View Workflow Run](https://github.com/${{ github.repository }}/actions/runs/${{ github.run_id }})
            `}

            ---
            *Automated PR Environment Deployment* • [Workflow](${{ github.server_url }}/${{ github.repository }}/actions/runs/${{ github.run_id }})
            `;

            // Find and update existing comment or create new one
            const { data: comments } = await github.rest.issues.listComments({
              owner: context.repo.owner,
              repo: context.repo.repo,
              issue_number: prNumber
            });

            const botComment = comments.find(c =>
              c.user.login === 'github-actions[bot]' &&
              c.body.includes('PR Environment Deployment')
            );

            if (botComment) {
              await github.rest.issues.updateComment({
                owner: context.repo.owner,
                repo: context.repo.repo,
                comment_id: botComment.id,
                body: comment
              });
            } else {
              await github.rest.issues.createComment({
                owner: context.repo.owner,
                repo: context.repo.repo,
                issue_number: prNumber,
                body: comment
              });
            }<|MERGE_RESOLUTION|>--- conflicted
+++ resolved
@@ -264,22 +264,6 @@
           docker compose -f docker-compose.pr-${PR_NUMBER}.yml up -d
 
           # Wait for container to be healthy
-<<<<<<< HEAD
-          echo "⏳ Waiting for environment to be healthy..."
-          RETRY_COUNT=0
-          MAX_RETRIES=12  # 12 * 5 seconds = 60 seconds max wait
-
-          while [ $RETRY_COUNT -lt $MAX_RETRIES ]; do
-            HEALTH_STATUS=$(docker inspect --format='{{.State.Health.Status}}' aitherzero-pr-${PR_NUMBER} 2>/dev/null || echo "no-health")
-
-            if [ "$HEALTH_STATUS" = "healthy" ]; then
-              echo "✅ Container is healthy"
-              break
-            elif [ "$HEALTH_STATUS" = "unhealthy" ]; then
-              echo "❌ Container is unhealthy"
-              docker logs aitherzero-pr-${PR_NUMBER}
-              exit 1
-=======
           echo "⏳ Waiting for environment to be ready..."
           
           # Give container time to start (Docker healthcheck has 5s start-period + 30s intervals)
@@ -297,7 +281,6 @@
             if [ "$HEALTH_STATUS" = "healthy" ] || [ "$HEALTH_STATUS" = "starting" ] || [ "$HEALTH_STATUS" = "no-health" ]; then
               echo "✅ Container is running and responsive"
               docker logs aitherzero-pr-${PR_NUMBER} --tail 20
->>>>>>> 89a2ad1c
             else
               echo "⚠️ Container is running but health check shows: ${HEALTH_STATUS}"
               docker logs aitherzero-pr-${PR_NUMBER}
