--- conflicted
+++ resolved
@@ -5,12 +5,7 @@
   workflow_run:
     workflows: ["CI - Continuous Integration"]
     types: [completed]
-<<<<<<< HEAD
-    branches: [main]
-=======
     branches: [main, 'patch/**']
-
->>>>>>> 0230d247
   # Keep daily scheduled reports
   schedule:
     # Run daily at 6 AM UTC (comprehensive report)
@@ -57,8 +52,6 @@
   contents: write
   actions: read
   security-events: write
-  pages: write
-  id-token: write
 
 env:
   POWERSHELL_TELEMETRY_OPTOUT: 1
