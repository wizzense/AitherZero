--- conflicted
+++ resolved
@@ -51,11 +51,7 @@
           
           # Clean up
           rm powershell_7.5.2-1.deb_amd64.deb
-<<<<<<< HEAD
-      
-=======
-          
->>>>>>> 7228a934
+
       - name: Configure Git
         run: |
           git config user.name "github-actions[bot]"
