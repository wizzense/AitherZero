# Jekyll site to GitHub Pages - Enhanced with Reports
name: Deploy Jekyll with GitHub Pages dependencies preinstalled

on:
  # Runs on pushes targeting the default branch and ring branches
  push:
    branches: ["main", "dev", "develop", "dev-staging", "ring-0", "ring-0-integrations", "ring-1", "ring-1-integrations", "ring-2"]
    paths:
      - 'library/reports/**'
      - 'library/**'
      - 'index.md'
      - '_config.yml'
      - 'integrations/mcp-server/README.md'
      - 'integrations/mcp-server/QUICKSTART.md'

  # Allows you to run this workflow manually from the Actions tab
  workflow_dispatch:

# Sets permissions of the GITHUB_TOKEN to allow deployment to GitHub Pages
permissions:
  contents: read
  pages: write
  id-token: write

# Allow only one concurrent deployment, skipping runs queued between the run in-progress and latest queued.
# However, do NOT cancel in-progress runs as we want to allow these production deployments to complete.
concurrency:
  group: "pages"
  cancel-in-progress: false

jobs:
  # Build job
  build:
    runs-on: ubuntu-latest
    steps:
      - name: Checkout
        uses: actions/checkout@v4

      - name: Setup Pages
        uses: actions/configure-pages@v5

      - name: Copy MCP Server Documentation
        run: |
          echo "📄 Copying MCP server documentation to docs..."
<<<<<<< HEAD
          mkdir -p ./library/mcp-server
          if [ -f "./mcp-server/README.md" ]; then
            cp ./mcp-server/README.md ./library/mcp-server/index.md
            echo "✅ Copied MCP server README"
          fi
          if [ -f "./mcp-server/QUICKSTART.md" ]; then
            cp ./mcp-server/QUICKSTART.md ./library/mcp-server/quickstart.md
            echo "✅ Copied MCP server quickstart"
          fi
          if [ -f "./mcp-server/IMPLEMENTATION-SUMMARY.md" ]; then
            cp ./mcp-server/IMPLEMENTATION-SUMMARY.md ./library/mcp-server/implementation.md
=======
          mkdir -p ./docs/mcp-server
          if [ -f "./integrations/mcp-server/README.md" ]; then
            cp ./integrations/mcp-server/README.md ./docs/integrations/mcp-server/index.md
            echo "✅ Copied MCP server README"
          fi
          if [ -f "./integrations/mcp-server/QUICKSTART.md" ]; then
            cp ./integrations/mcp-server/QUICKSTART.md ./docs/integrations/mcp-server/quickstart.md
            echo "✅ Copied MCP server quickstart"
          fi
          if [ -f "./integrations/mcp-server/IMPLEMENTATION-SUMMARY.md" ]; then
            cp ./integrations/mcp-server/IMPLEMENTATION-SUMMARY.md ./docs/integrations/mcp-server/implementation.md
>>>>>>> 6e603adb
            echo "✅ Copied MCP server implementation summary"
          fi

      - name: Build with Jekyll
        uses: actions/jekyll-build-pages@v1
        with:
          source: ./
          destination: ./_site

      - name: Upload artifact
        uses: actions/upload-pages-artifact@v3

  # Deployment job
  deploy:
    environment:
      name: github-pages
      url: ${{ steps.deployment.outputs.page_url }}
    runs-on: ubuntu-latest
    needs: build
    steps:
      - name: Deploy to GitHub Pages
        id: deployment
        uses: actions/deploy-pages@v4

      - name: Report Deployment
        shell: pwsh
        run: |
          Write-Host "✅ Successfully deployed to GitHub Pages!" -ForegroundColor Green
          Write-Host "🔗 Main URL: ${{ steps.deployment.outputs.page_url }}" -ForegroundColor Cyan
          Write-Host ""
          Write-Host "📊 Available Pages:" -ForegroundColor Yellow
          Write-Host "  - Dashboard: ${{ steps.deployment.outputs.page_url }}reports/dashboard.html"
          Write-Host "  - Reports: ${{ steps.deployment.outputs.page_url }}reports/"
          Write-Host "  - Docs: ${{ steps.deployment.outputs.page_url }}docs/"
          Write-Host "  - MCP Server: ${{ steps.deployment.outputs.page_url }}docs/integrations/mcp-server/"
          Write-Host ""
          Write-Host "⏱️ Deployment Duration: <5 minutes is normal" -ForegroundColor Cyan

      - name: Diagnose Deployment Failure
        if: failure()
        run: |
          echo "::error::❌ GitHub Pages deployment failed!"
          echo "::error::"
          echo "::error::Common causes:"
          echo "::error::  1. GitHub Pages not enabled in repository settings"
          echo "::error::  2. Workflow permissions insufficient (need write access)"
          echo "::error::  3. Pages source not set to 'GitHub Actions'"
          echo "::error::"
          echo "::error::Resolution steps:"
          echo "::error::  • Settings → Pages → Source → 'GitHub Actions'"
          echo "::error::  • Settings → Actions → General → 'Read and write permissions'"
          echo "::error::"
          echo "::error::See DEPLOYMENT-DIAGNOSIS.md for detailed troubleshooting"<|MERGE_RESOLUTION|>--- conflicted
+++ resolved
@@ -4,14 +4,25 @@
 on:
   # Runs on pushes targeting the default branch and ring branches
   push:
-    branches: ["main", "dev", "develop", "dev-staging", "ring-0", "ring-0-integrations", "ring-1", "ring-1-integrations", "ring-2"]
+    branches:
+      [
+        "main",
+        "dev",
+        "develop",
+        "dev-staging",
+        "ring-0",
+        "ring-0-integrations",
+        "ring-1",
+        "ring-1-integrations",
+        "ring-2",
+      ]
     paths:
-      - 'library/reports/**'
-      - 'library/**'
-      - 'index.md'
-      - '_config.yml'
-      - 'integrations/mcp-server/README.md'
-      - 'integrations/mcp-server/QUICKSTART.md'
+      - "library/reports/**"
+      - "library/**"
+      - "index.md"
+      - "_config.yml"
+      - "integrations/mcp-server/README.md"
+      - "integrations/mcp-server/QUICKSTART.md"
 
   # Allows you to run this workflow manually from the Actions tab
   workflow_dispatch:
@@ -42,7 +53,6 @@
       - name: Copy MCP Server Documentation
         run: |
           echo "📄 Copying MCP server documentation to docs..."
-<<<<<<< HEAD
           mkdir -p ./library/mcp-server
           if [ -f "./mcp-server/README.md" ]; then
             cp ./mcp-server/README.md ./library/mcp-server/index.md
@@ -54,19 +64,6 @@
           fi
           if [ -f "./mcp-server/IMPLEMENTATION-SUMMARY.md" ]; then
             cp ./mcp-server/IMPLEMENTATION-SUMMARY.md ./library/mcp-server/implementation.md
-=======
-          mkdir -p ./docs/mcp-server
-          if [ -f "./integrations/mcp-server/README.md" ]; then
-            cp ./integrations/mcp-server/README.md ./docs/integrations/mcp-server/index.md
-            echo "✅ Copied MCP server README"
-          fi
-          if [ -f "./integrations/mcp-server/QUICKSTART.md" ]; then
-            cp ./integrations/mcp-server/QUICKSTART.md ./docs/integrations/mcp-server/quickstart.md
-            echo "✅ Copied MCP server quickstart"
-          fi
-          if [ -f "./integrations/mcp-server/IMPLEMENTATION-SUMMARY.md" ]; then
-            cp ./integrations/mcp-server/IMPLEMENTATION-SUMMARY.md ./docs/integrations/mcp-server/implementation.md
->>>>>>> 6e603adb
             echo "✅ Copied MCP server implementation summary"
           fi
 
