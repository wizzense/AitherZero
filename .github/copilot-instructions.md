--- conflicted
+++ resolved
@@ -18,13 +18,13 @@
         └── Sequentially loads domain modules: experience → development → testing → reporting → automation → infrastructure
 ```
 
-**Critical**: For new installations, run `./bootstrap.ps1` to set up the environment. For existing installations, the module is auto-loaded via `Import-Module` or `Start-AitherZero.ps1`.
+**Critical**: Always run `./Initialize-AitherEnvironment.ps1` first in new sessions - it loads the module manifest and sets up the environment.
 
 ### Number-Based Orchestration System
 
 Scripts in `/automation-scripts/` follow numeric ranges:
 - **0000-0099**: Environment prep (PowerShell 7, directories)
-- **0100-0199**: Infrastructure (Hyper-V, certificates, networking)
+- **0100-0199**: Infrastructure (Hyper-V, certificates, networking)  
 - **0200-0299**: Dev tools (Git, Node, Python, Docker, VS Code)
 - **0400-0499**: Testing & validation
 - **0500-0599**: Reporting & metrics
@@ -37,7 +37,7 @@
 
 Located in `/domains/` (legacy references may point to `aither-core/`):
 - **infrastructure/**: Lab automation, OpenTofu/Terraform, VM management (57 functions)
-- **configuration/**: Config management with environment switching (36 functions)
+- **configuration/**: Config management with environment switching (36 functions)  
 - **utilities/**: Logging, maintenance, cross-platform helpers (24 functions)
 - **security/**: Credentials, certificates (41 functions)
 - **experience/**: UI components, menus, wizards (22 functions)
@@ -51,7 +51,7 @@
 # Wrong - may fail in scriptblocks
 Show-UISpinner { Write-CustomLog "Processing..." }
 
-# Right - call functions directly
+# Right - call functions directly  
 Write-CustomLog "Processing..."
 Show-UISpinner { Start-Process $command }
 ```
@@ -76,18 +76,15 @@
 
 ### Essential Commands
 ```powershell
-# Environment setup (new installations)
-./bootstrap.ps1 -Mode New -AutoInstallDeps
-
-# Environment update (existing installations)
-./bootstrap.ps1 -Mode Update
+# Environment setup (always first)
+./Initialize-AitherEnvironment.ps1
 
 # Main interactive entry
 ./Start-AitherZero.ps1
 
 # Run numbered scripts
 az 0402              # Unit tests
-az 0404              # PSScriptAnalyzer
+az 0404              # PSScriptAnalyzer  
 az 0407              # Syntax validation
 az 0510 -ShowAll     # Project report
 
@@ -115,7 +112,7 @@
 ./Start-AitherZero.ps1 -Mode Orchestrate -Playbook test-quick   # Fast validation
 ./Start-AitherZero.ps1 -Mode Orchestrate -Playbook test-full    # Complete tests
 
-# Direct sequence execution
+# Direct sequence execution  
 Invoke-OrchestrationSequence -Sequence "0000-0099" -Configuration $Config
 ```
 
@@ -123,13 +120,13 @@
 
 Hierarchical config loading:
 1. Default values in code
-2. `/config.json` file
+2. `/config.json` file  
 3. Playbook variables
 4. Command-line parameters
 
 Key sections:
 - `Core.Profile`: Minimal, Standard, Developer, Full
-- `Automation.MaxConcurrency`: Parallel execution limit
+- `Automation.MaxConcurrency`: Parallel execution limit  
 - `Testing.Profile`: Quick, Standard, Full, CI
 
 ## Common Issues & Solutions
@@ -151,7 +148,7 @@
 ## File Locations to Know
 
 - **Main entry**: `/Start-AitherZero.ps1`
-- **Environment setup**: `/bootstrap.ps1`
+- **Environment setup**: `/Initialize-AitherEnvironment.ps1` 
 - **Module manifest**: `/AitherZero.psd1`
 - **Scripts**: `/automation-scripts/` (numbered 0000-9999)
 - **Config**: `/config.json`
@@ -162,7 +159,7 @@
 
 Use platform checks for Windows-specific features:
 - Hyper-V: Windows only
-- WSL2: Windows only
+- WSL2: Windows only  
 - Certificate Authority: Windows only
 - All other tools: Cross-platform (PowerShell 7+)
 
@@ -170,7 +167,7 @@
 
 ## Before Making Changes
 
-1. Ensure environment is set up (`./bootstrap.ps1 -Mode Update` if needed)
+1. Run `./Initialize-AitherEnvironment.ps1` 
 2. Validate with `az 0404` (PSScriptAnalyzer)
 3. Test with appropriate domain tests
 4. Check transcript logs in `logs/transcript-*.log` for errors
@@ -300,7 +297,7 @@
 
 4. **Combine prompts:**
    ```
-   @copilot Use use-aitherzero-workflows to run tests,
+   @copilot Use use-aitherzero-workflows to run tests, 
    then use test-failure-triage if any fail
    ```
 
@@ -335,7 +332,6 @@
 ### Model Context Protocol (MCP) Servers
 
 MCP servers provide enhanced context and capabilities for AI-assisted development. Configuration in `.github/mcp-servers.json`:
-<<<<<<< HEAD
 
 #### Available MCP Servers
 
@@ -400,72 +396,6 @@
 # MCP servers can help understand and execute automation scripts
 @workspace Explain what script 0402 does and show me how to run it
 
-=======
-
-#### Available MCP Servers
-
-1. **filesystem** - Repository navigation and file operations
-   - Read/write access to AitherZero codebase
-   - Navigate domain structure, automation scripts, tests
-   - Search across PowerShell modules and configurations
-
-2. **github** - Issues, PRs, repository metadata via GitHub API
-   - Create and manage issues, pull requests
-   - Access repository metadata, labels, milestones
-   - Search code and commit history
-   - Requires `GITHUB_TOKEN` environment variable
-
-3. **git** - Version control operations and history
-   - View commit history and diffs
-   - Check branch status and changes
-   - Analyze repository structure
-   - Track code evolution
-
-4. **powershell-docs** - PowerShell best practices and documentation
-   - Fetch cmdlet documentation from Microsoft Learn
-   - Access PowerShell GitHub repository info
-   - Get best practices for PowerShell development
-   - Restricted to Microsoft and GitHub domains
-
-5. **sequential-thinking** - Complex problem-solving and planning
-   - Break down complex infrastructure tasks
-   - Structured multi-step planning
-   - Architecture design thinking
-   - Problem decomposition for automation
-
-#### Using MCP Servers with AitherZero
-
-MCP servers integrate seamlessly with AitherZero's workflows:
-
-**Example workflows using MCP servers:**
-
-```
-# Use filesystem server to analyze domain structure
-@workspace How is the infrastructure domain organized?
-
-# Use git server to track changes
-@workspace Show recent changes to OrchestrationEngine.psm1
-
-# Use github server for issue management
-@workspace Create issue for improving VM deployment error handling
-
-# Use powershell-docs for best practices
-@workspace What's the best practice for parameter validation in PowerShell 7?
-
-# Use sequential-thinking for complex tasks
-@workspace Help me design a multi-VM deployment workflow with network isolation
-
-# Combine multiple servers
-@workspace Review recent commits to testing domain, check for best practices, and suggest improvements
-```
-
-**Integration with number-based scripts:**
-
-```
-# MCP servers can help understand and execute automation scripts
-@workspace Explain what script 0402 does and show me how to run it
-
->>>>>>> 658096a3
 # Get context for orchestration
 @workspace Show me the playbook structure and explain test-quick playbook
 
@@ -508,19 +438,11 @@
 **Combine MCP servers with AitherZero workflows**:
 ```
 # Leverage filesystem + git + sequential-thinking together
-<<<<<<< HEAD
-@workspace Analyze the OrchestrationEngine module structure, recent changes,
-and help me design a new workflow for parallel test execution
-
-# Use github + powershell-docs for quality improvements
-@workspace Review open issues related to error handling and suggest
-=======
 @workspace Analyze the OrchestrationEngine module structure, recent changes, 
 and help me design a new workflow for parallel test execution
 
 # Use github + powershell-docs for quality improvements
 @workspace Review open issues related to error handling and suggest 
->>>>>>> 658096a3
 PowerShell best practices for improving them
 
 # Integrate with number-based scripts
@@ -529,7 +451,7 @@
 
 **Provide architectural context**:
 ```
-@workspace Following AitherZero patterns, create a new utility
+@workspace Following AitherZero patterns, create a new utility 
 function with proper logging, error handling, and cross-platform support
 ```
 
