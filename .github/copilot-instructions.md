# AitherZero AI Coding Agent Instructions

This file provides guidance for GitHub Copilot coding agents working on this repository. It includes architecture details, development patterns, testing procedures, and best practices specific to AitherZero.

## Project Overview

AitherZero is an infrastructure automation platform with a **number-based orchestration system** (0000-9999) for systematic script execution. The architecture uses a consolidated domain-based module system that loads through a single entry point.

## Essential Architecture Understanding

### Core Module Loading Flow
```
AitherZero.psd1 (Module Manifest)
    └── AitherZero.psm1 (Root Module)
        ├── Sets $env:AITHERZERO_ROOT and $env:AITHERZERO_INITIALIZED
        ├── Starts transcript logging (logs/transcript-*.log)
        ├── Loads critical modules first: Logging, Configuration
        └── Sequentially loads domain modules: experience → development → testing → reporting → automation → infrastructure
```

**Critical**: For new installations, run `./bootstrap.ps1` to set up the environment. For existing installations, the module is auto-loaded via `Import-Module` or `Start-AitherZero.ps1`.

### Number-Based Orchestration System

Scripts in `/automation-scripts/` follow numeric ranges:
- **0000-0099**: Environment prep (PowerShell 7, directories)
- **0100-0199**: Infrastructure (Hyper-V, certificates, networking)
- **0200-0299**: Dev tools (Git, Node, Python, Docker, VS Code)
- **0400-0499**: Testing & validation
- **0500-0599**: Reporting & metrics
- **0700-0799**: Git automation & AI tools
- **9000-9999**: Maintenance & cleanup

Use the `az` wrapper for script execution: `az 0402` runs unit tests, `az 0404` runs PSScriptAnalyzer.

## Domain Structure (Consolidated Architecture v2.0)

Located in `/domains/` (legacy references may point to `aither-core/`):
- **infrastructure/**: Lab automation, OpenTofu/Terraform, VM management (57 functions)
- **configuration/**: Config management with environment switching (36 functions)
- **utilities/**: Logging, maintenance, cross-platform helpers (24 functions)
- **security/**: Credentials, certificates (41 functions)
- **experience/**: UI components, menus, wizards (22 functions)
- **automation/**: Orchestration engine, workflows (16 functions)

## Critical Development Patterns

### Module Scope Issues
Functions in scriptblocks may lose module scope. Call directly:
```powershell
# Wrong - may fail in scriptblocks
Show-UISpinner { Write-CustomLog "Processing..." }

# Right - call functions directly
Write-CustomLog "Processing..."
Show-UISpinner { Start-Process $command }
```

### Cross-Platform Paths
Always check platform variables:
```powershell
$path = if ($IsWindows) { 'C:/temp' } else { "$HOME/.aitherzero/temp" }
```

### Logging Pattern
Check for command availability:
```powershell
if (Get-Command Write-CustomLog -ErrorAction SilentlyContinue) {
    Write-CustomLog -Message "..." -Level 'Information'
} else {
    Write-Verbose "..."
}
```

## Key Commands & Workflows

### Essential Commands
```powershell
# Environment setup (new installations)
./bootstrap.ps1 -Mode New -AutoInstallDeps

# Environment update (existing installations)
./bootstrap.ps1 -Mode Update

# Main interactive entry
./Start-AitherZero.ps1

# Run numbered scripts
az 0402              # Unit tests
az 0404              # PSScriptAnalyzer
az 0407              # Syntax validation
az 0510 -ShowAll     # Project report

# Git workflow automation
az 0701 -Type feature -Name "my-feature"     # Create branch
az 0702 -Type feat -Message "add feature"    # Commit
az 0703 -Title "Add feature"                 # PR creation
```

### Testing Commands
```powershell
# Run specific test
Invoke-Pester -Path "./tests/unit/Configuration.Tests.ps1" -Output Detailed

# Domain tests with coverage
Invoke-Pester -Path "./tests/domains/configuration" -CodeCoverage "./domains/configuration/*.psm1"

# All tests
Invoke-Pester -Path "./tests"
```

### Orchestration & Playbooks
```powershell
# Run playbook sequences
./Start-AitherZero.ps1 -Mode Orchestrate -Playbook test-quick   # Fast validation
./Start-AitherZero.ps1 -Mode Orchestrate -Playbook test-full    # Complete tests

# Direct sequence execution
Invoke-OrchestrationSequence -Sequence "0000-0099" -Configuration $Config
```

## Configuration System

Hierarchical config loading:
1. Default values in code
2. `/config.json` file
3. Playbook variables
4. Command-line parameters

Key sections:
- `Core.Profile`: Minimal, Standard, Developer, Full
- `Automation.MaxConcurrency`: Parallel execution limit
- `Testing.Profile`: Quick, Standard, Full, CI

## Common Issues & Solutions

### Module Loading Errors
- Ensure `Logging.psm1` loads first (other modules depend on Write-CustomLog)
- `BetterMenu.psm1` must load before `UserInterface.psm1`
- Functions must be in `Export-ModuleMember` lists

### Parameter Errors
- Variables in playbooks shouldn't be script parameters unless accepted
- Use approved PowerShell verbs (`Get-Verb` to check)
- Initialize timing variables before try blocks

### UI Component Issues
- `Write-UIText` requires `[AllowEmptyString()]` for empty messages
- `Show-UIMenu` doesn't have `-UseInteractive` parameter (legacy)

## File Locations to Know

- **Main entry**: `/Start-AitherZero.ps1`
- **Environment setup**: `/bootstrap.ps1`
- **Module manifest**: `/AitherZero.psd1`
- **Scripts**: `/automation-scripts/` (numbered 0000-9999)
- **Config**: `/config.json`
- **Tests**: `/tests/` (organized by domain)
- **Playbooks**: `/orchestration/playbooks/`

## Platform Differences

Use platform checks for Windows-specific features:
- Hyper-V: Windows only
- WSL2: Windows only
- Certificate Authority: Windows only
- All other tools: Cross-platform (PowerShell 7+)

Check exit codes: 0=success, 1=error, 3010=restart required

## Before Making Changes

1. Ensure environment is set up (`./bootstrap.ps1 -Mode Update` if needed)
2. Validate with `az 0404` (PSScriptAnalyzer)
3. Test with appropriate domain tests
4. Check transcript logs in `logs/transcript-*.log` for errors

## Acceptance Criteria

All code changes must meet these requirements:
- **Tests**: All existing tests must pass. Add new tests for new functionality.
- **Linting**: Code must pass PSScriptAnalyzer validation (`az 0404`)
- **Syntax**: PowerShell syntax must be valid (`az 0407`)
- **Documentation**: Update relevant documentation for public API changes
- **Module Exports**: New functions must be added to `Export-ModuleMember` lists
- **Logging**: Use `Write-CustomLog` for all log messages (with error handling)
- **Cross-Platform**: Verify compatibility on Windows, Linux, and macOS where applicable
- **No Breaking Changes**: Maintain backward compatibility unless explicitly required

## Security and Privacy Guidelines

### Sensitive Data Handling
- **Never commit secrets**: No API keys, passwords, tokens, or credentials in code
- **Use credential management**: Leverage the `security/` domain for secure credential storage
- **Certificate handling**: All certificate operations must use the certificate management domain
- **Environment variables**: Use `.env` files (excluded from git) for sensitive configuration

### Code Security
- **Input validation**: Validate all external inputs and user-provided parameters
- **Error messages**: Don't expose sensitive information in error messages or logs
- **File permissions**: Set appropriate permissions on generated files (especially credentials)
- **Audit logging**: Security-related operations should be logged to transcript files

### Infrastructure Security
- **Network isolation**: Lab VMs should be on isolated networks by default
- **Admin rights**: Minimize operations requiring elevated privileges
- **Resource cleanup**: Always clean up resources (VMs, certificates) when no longer needed

## Communication Guidelines

### Working with Issues
- Read issue descriptions carefully and understand requirements before starting
- Ask clarifying questions if requirements are ambiguous
- Break down large tasks into smaller, manageable steps
- Report progress frequently with clear status updates

### Pull Request Standards
- Keep PRs focused on a single issue or feature
- Write clear, descriptive commit messages following conventional commits format
- Include test results and validation steps in PR description
- Reference the issue number in commit messages and PR description

### Code Review Expectations
- Address all review comments or explain why changes weren't made
- Run full test suite before marking PR as ready for review
- Update documentation to reflect code changes
- Ensure CI/CD pipelines pass before requesting review

## Task Workflow Guidelines

### Planning Phase
1. **Understand**: Read and comprehend the full issue/task
2. **Research**: Review related code, tests, and documentation
3. **Plan**: Outline approach and identify affected components
4. **Validate**: Confirm plan addresses all requirements

### Implementation Phase
1. **Small Changes**: Make minimal, focused changes to accomplish the goal
2. **Test Often**: Run tests after each significant change
3. **Validate Early**: Use linting and syntax checking frequently
4. **Document**: Update comments and docs as you code

### Verification Phase
1. **Self-Review**: Review your own changes for quality and completeness
2. **Test Coverage**: Verify all code paths have test coverage
3. **Integration**: Test with related components and workflows
4. **Documentation**: Ensure all docs are updated and accurate

### Completion Phase
1. **Final Tests**: Run complete test suite including PSScriptAnalyzer
2. **Clean Code**: Remove debug code, commented code, and temporary files
3. **PR Description**: Write comprehensive description of changes and testing
4. **Handoff**: Ensure reviewer has all context needed

This consolidated architecture ensures reliable module loading and provides powerful orchestration capabilities through the number-based system.

## GitHub Copilot Integration

AitherZero includes comprehensive GitHub Copilot enhancement features to make AI-assisted development more effective.

### Copilot Prompt Library

**IMPORTANT**: The `.github/prompts/` directory contains reusable one-shot prompts for common tasks. **Use these prompts first** before attempting manual troubleshooting.

#### Available Prompts

**Troubleshooting:**
- `github-actions-troubleshoot.md` - Fix workflow failures, missing PR checks
- `test-failure-triage.md` - Analyze and fix test failures
- `pr-validation-failures.md` - Resolve PR validation issues
- `troubleshoot-ci-cd.md` - Debug CI/CD pipeline problems

**Development:**
- `use-aitherzero-workflows.md` - **START HERE** - Learn number-based scripts and playbooks
- `add-new-feature.md` - Add features following AitherZero patterns
- `fix-powershell-quality.md` - Address PSScriptAnalyzer warnings
- `refactor-function.md` - Refactor PowerShell code

**Testing & Quality:**
- `manage-test-reports.md` - Test results, dashboard, GitHub Pages
- `write-pester-tests.md` - Create Pester tests
- `fix-test-infrastructure.md` - Fix test system issues

**Documentation:**
- `generate-docs.md` - Generate function documentation
- `update-readme.md` - Update README files

#### How to Use Prompts

1. **Reference by name in chat:**
   ```
   @copilot Use the github-actions-troubleshoot prompt to fix workflows
   ```

2. **Follow prompt instructions:**
   Each prompt contains step-by-step commands and checks

3. **Start with use-aitherzero-workflows:**
   If you're new to AitherZero, use this prompt first to learn the system

4. **Combine prompts:**
   ```
   @copilot Use use-aitherzero-workflows to run tests,
   then use test-failure-triage if any fail
   ```

#### When Workflows Break

**ALWAYS** use `github-actions-troubleshoot.md` prompt first when:
- PR checks disappear or don't run
- Workflows fail with YAML errors
- All workflows suddenly stop working

This prompt systematically diagnoses and fixes common issues like:
- YAML syntax errors (emoji in names, unescaped colons)
- Branch trigger mismatches
- Circular workflow dependencies
- Trailing whitespace

### Custom Agent Routing

The repository uses `.github/copilot.yaml` to route work to specialized agents based on expertise:

- **Maya Infrastructure** (Infrastructure): Hyper-V, OpenTofu/Terraform, networking, VM management
- **Sarah Security** (Security): Certificates, credentials, compliance, vulnerability scanning
- **Jessica Testing** (Testing): Pester, test automation, quality assurance
- **Emma Frontend** (Frontend/UX): Console UI, menus, wizards, user experience
- **Marcus Backend** (Backend): PowerShell modules, APIs, performance optimization
- **Olivia Documentation** (Documentation): Technical writing, guides, documentation
- **Rachel PowerShell** (PowerShell): Scripting, automation, orchestration
- **David ProjectManager** (Project Manager): Planning, coordination, releases

**Usage**: Agents are auto-suggested based on file patterns. Invoke manually with `/agent-name` or `@agent-name` in Copilot Chat.

### Model Context Protocol (MCP) Servers

MCP servers provide enhanced context and capabilities for AI-assisted development. Configuration in `.github/mcp-servers.json`:
<<<<<<< HEAD

#### Available MCP Servers

1. **filesystem** - Repository navigation and file operations
   - Read/write access to AitherZero codebase
   - Navigate domain structure, automation scripts, tests
   - Search across PowerShell modules and configurations

2. **github** - Issues, PRs, repository metadata via GitHub API
   - Create and manage issues, pull requests
   - Access repository metadata, labels, milestones
   - Search code and commit history
   - Requires `GITHUB_TOKEN` environment variable

3. **git** - Version control operations and history
   - View commit history and diffs
   - Check branch status and changes
   - Analyze repository structure
   - Track code evolution

4. **powershell-docs** - PowerShell best practices and documentation
   - Fetch cmdlet documentation from Microsoft Learn
   - Access PowerShell GitHub repository info
   - Get best practices for PowerShell development
   - Restricted to Microsoft and GitHub domains

5. **sequential-thinking** - Complex problem-solving and planning
   - Break down complex infrastructure tasks
   - Structured multi-step planning
   - Architecture design thinking
   - Problem decomposition for automation

#### Using MCP Servers with AitherZero

MCP servers integrate seamlessly with AitherZero's workflows:

**Example workflows using MCP servers:**

```
# Use filesystem server to analyze domain structure
@workspace How is the infrastructure domain organized?

# Use git server to track changes
@workspace Show recent changes to OrchestrationEngine.psm1

# Use github server for issue management
@workspace Create issue for improving VM deployment error handling

# Use powershell-docs for best practices
@workspace What's the best practice for parameter validation in PowerShell 7?

# Use sequential-thinking for complex tasks
@workspace Help me design a multi-VM deployment workflow with network isolation

# Combine multiple servers
@workspace Review recent commits to testing domain, check for best practices, and suggest improvements
```

**Integration with number-based scripts:**

```
# MCP servers can help understand and execute automation scripts
@workspace Explain what script 0402 does and show me how to run it

=======

#### Available MCP Servers

1. **filesystem** - Repository navigation and file operations
   - Read/write access to AitherZero codebase
   - Navigate domain structure, automation scripts, tests
   - Search across PowerShell modules and configurations

2. **github** - Issues, PRs, repository metadata via GitHub API
   - Create and manage issues, pull requests
   - Access repository metadata, labels, milestones
   - Search code and commit history
   - Requires `GITHUB_TOKEN` environment variable

3. **git** - Version control operations and history
   - View commit history and diffs
   - Check branch status and changes
   - Analyze repository structure
   - Track code evolution

4. **powershell-docs** - PowerShell best practices and documentation
   - Fetch cmdlet documentation from Microsoft Learn
   - Access PowerShell GitHub repository info
   - Get best practices for PowerShell development
   - Restricted to Microsoft and GitHub domains

5. **sequential-thinking** - Complex problem-solving and planning
   - Break down complex infrastructure tasks
   - Structured multi-step planning
   - Architecture design thinking
   - Problem decomposition for automation

#### Using MCP Servers with AitherZero

MCP servers integrate seamlessly with AitherZero's workflows:

**Example workflows using MCP servers:**

```
# Use filesystem server to analyze domain structure
@workspace How is the infrastructure domain organized?

# Use git server to track changes
@workspace Show recent changes to OrchestrationEngine.psm1

# Use github server for issue management
@workspace Create issue for improving VM deployment error handling

# Use powershell-docs for best practices
@workspace What's the best practice for parameter validation in PowerShell 7?

# Use sequential-thinking for complex tasks
@workspace Help me design a multi-VM deployment workflow with network isolation

# Combine multiple servers
@workspace Review recent commits to testing domain, check for best practices, and suggest improvements
```

**Integration with number-based scripts:**

```
# MCP servers can help understand and execute automation scripts
@workspace Explain what script 0402 does and show me how to run it

>>>>>>> 8b890dca
# Get context for orchestration
@workspace Show me the playbook structure and explain test-quick playbook

# Troubleshoot failures
@workspace Script 0404 failed - show me the recent changes and PSScriptAnalyzer errors
```

**Setup**: Requires Node.js 18+ and `GITHUB_TOKEN` environment variable. See [docs/COPILOT-MCP-SETUP.md](../docs/COPILOT-MCP-SETUP.md) for complete setup instructions.

### Development Environment

Optimized VS Code and DevContainer configurations available:

- **`.devcontainer/`**: Pre-configured development container with all tools
- **`.vscode/settings.json`**: PowerShell, Copilot, and editor settings
- **`.vscode/tasks.json`**: Common operations (test, lint, validate, report)
- **`.vscode/launch.json`**: Debug configurations for scripts and tests
- **`.vscode/extensions.json`**: Recommended extensions list

**Quick Start**: Open in VS Code and use "Reopen in Container" or install recommended extensions for local setup.

See [docs/COPILOT-DEV-ENVIRONMENT.md](../docs/COPILOT-DEV-ENVIRONMENT.md) for complete setup guide.

### Effective Copilot Usage

**Leverage agents for specialized work**:
```
/infrastructure Help design a VM network topology
@sarah Review certificate storage security
@jessica Create Pester tests for new module
```

**Use MCP servers for context**:
```
@workspace Show recent commits to testing domain
@workspace What's PowerShell best practice for error handling?
@workspace Create issue for documentation update
```

**Combine MCP servers with AitherZero workflows**:
```
# Leverage filesystem + git + sequential-thinking together
<<<<<<< HEAD
@workspace Analyze the OrchestrationEngine module structure, recent changes,
and help me design a new workflow for parallel test execution

# Use github + powershell-docs for quality improvements
@workspace Review open issues related to error handling and suggest
=======
@workspace Analyze the OrchestrationEngine module structure, recent changes, 
and help me design a new workflow for parallel test execution

# Use github + powershell-docs for quality improvements
@workspace Review open issues related to error handling and suggest 
>>>>>>> 8b890dca
PowerShell best practices for improving them

# Integrate with number-based scripts
@workspace Explain how scripts 0400-0499 work together and create a test report
```

**Provide architectural context**:
```
@workspace Following AitherZero patterns, create a new utility
function with proper logging, error handling, and cross-platform support
```

### MCP Server Best Practices for AitherZero

When working with MCP servers in AitherZero:

1. **Filesystem server**: Use to understand domain organization and find related functions
2. **Git server**: Track changes before making modifications, understand code evolution
3. **GitHub server**: Manage issues/PRs without leaving VS Code, link code to tasks
4. **PowerShell-docs server**: Validate PowerShell patterns against best practices
5. **Sequential-thinking server**: Break down complex infrastructure tasks into steps

**Common patterns**:
- Start with filesystem to explore, then git to understand history
- Use sequential-thinking for architectural decisions
- Verify PowerShell code against documentation server
- Create issues via GitHub server for tracking work

### AI Development Guidelines

When using AI assistance:

1. **Always reference architecture**: Mention number-based system, domain structure
2. **Specify quality requirements**: Logging, error handling, tests, cross-platform
3. **Use appropriate agents**: Route to specialist for better results
4. **Validate AI suggestions**: Run linters, tests, and manual verification
5. **Iterate incrementally**: Make small changes, test frequently
6. **Document decisions**: Update comments and docs for AI context<|MERGE_RESOLUTION|>--- conflicted
+++ resolved
@@ -335,7 +335,6 @@
 ### Model Context Protocol (MCP) Servers
 
 MCP servers provide enhanced context and capabilities for AI-assisted development. Configuration in `.github/mcp-servers.json`:
-<<<<<<< HEAD
 
 #### Available MCP Servers
 
@@ -400,72 +399,6 @@
 # MCP servers can help understand and execute automation scripts
 @workspace Explain what script 0402 does and show me how to run it
 
-=======
-
-#### Available MCP Servers
-
-1. **filesystem** - Repository navigation and file operations
-   - Read/write access to AitherZero codebase
-   - Navigate domain structure, automation scripts, tests
-   - Search across PowerShell modules and configurations
-
-2. **github** - Issues, PRs, repository metadata via GitHub API
-   - Create and manage issues, pull requests
-   - Access repository metadata, labels, milestones
-   - Search code and commit history
-   - Requires `GITHUB_TOKEN` environment variable
-
-3. **git** - Version control operations and history
-   - View commit history and diffs
-   - Check branch status and changes
-   - Analyze repository structure
-   - Track code evolution
-
-4. **powershell-docs** - PowerShell best practices and documentation
-   - Fetch cmdlet documentation from Microsoft Learn
-   - Access PowerShell GitHub repository info
-   - Get best practices for PowerShell development
-   - Restricted to Microsoft and GitHub domains
-
-5. **sequential-thinking** - Complex problem-solving and planning
-   - Break down complex infrastructure tasks
-   - Structured multi-step planning
-   - Architecture design thinking
-   - Problem decomposition for automation
-
-#### Using MCP Servers with AitherZero
-
-MCP servers integrate seamlessly with AitherZero's workflows:
-
-**Example workflows using MCP servers:**
-
-```
-# Use filesystem server to analyze domain structure
-@workspace How is the infrastructure domain organized?
-
-# Use git server to track changes
-@workspace Show recent changes to OrchestrationEngine.psm1
-
-# Use github server for issue management
-@workspace Create issue for improving VM deployment error handling
-
-# Use powershell-docs for best practices
-@workspace What's the best practice for parameter validation in PowerShell 7?
-
-# Use sequential-thinking for complex tasks
-@workspace Help me design a multi-VM deployment workflow with network isolation
-
-# Combine multiple servers
-@workspace Review recent commits to testing domain, check for best practices, and suggest improvements
-```
-
-**Integration with number-based scripts:**
-
-```
-# MCP servers can help understand and execute automation scripts
-@workspace Explain what script 0402 does and show me how to run it
-
->>>>>>> 8b890dca
 # Get context for orchestration
 @workspace Show me the playbook structure and explain test-quick playbook
 
@@ -508,19 +441,11 @@
 **Combine MCP servers with AitherZero workflows**:
 ```
 # Leverage filesystem + git + sequential-thinking together
-<<<<<<< HEAD
-@workspace Analyze the OrchestrationEngine module structure, recent changes,
-and help me design a new workflow for parallel test execution
-
-# Use github + powershell-docs for quality improvements
-@workspace Review open issues related to error handling and suggest
-=======
 @workspace Analyze the OrchestrationEngine module structure, recent changes, 
 and help me design a new workflow for parallel test execution
 
 # Use github + powershell-docs for quality improvements
 @workspace Review open issues related to error handling and suggest 
->>>>>>> 8b890dca
 PowerShell best practices for improving them
 
 # Integrate with number-based scripts
