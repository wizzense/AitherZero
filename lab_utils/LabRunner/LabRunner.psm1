#. dot-source utilities
. $PSScriptRoot/Logger.ps1
. $PSScriptRoot/../Get-Platform.ps1
. $PSScriptRoot/../Network.ps1
. $PSScriptRoot/InvokeOpenTofuInstaller.ps1

function Invoke-LabStep {
    param(
        [scriptblock]$Body,
        [object]$Config
    )

    if ($Config -is [string]) {
        if (Test-Path $Config) {
            $Config = Get-Content -Raw -Path $Config | ConvertFrom-Json
        } else {
            try { $Config = $Config | ConvertFrom-Json } catch {}
        }
    }

    $suppress = $false
    if ($env:LAB_CONSOLE_LEVEL -eq '0') {
        $suppress = $true
    } elseif ($PSCommandPath -and (Split-Path $PSCommandPath -Leaf) -eq 'dummy.ps1') {
        $suppress = $true
    }

    $prevConsole = $null
    if ($suppress) {
        if (Get-Variable -Name ConsoleLevel -Scope Script -ErrorAction SilentlyContinue) {
            $prevConsole = $script:ConsoleLevel
        }
        $script:ConsoleLevel = -1
    }

    $prevEAP = $ErrorActionPreference
    $ErrorActionPreference = 'Stop'
    try {
        & $Body $Config
    } catch {
        if (-not $suppress) { Write-CustomLog "ERROR: $_" 'ERROR' }
        throw
    } finally {
        $ErrorActionPreference = $prevEAP
        if ($suppress -and $null -ne $prevConsole) { $script:ConsoleLevel = $prevConsole }
    }
}

function Invoke-LabDownload {
    [CmdletBinding()]
    param(
        [Parameter(Mandatory)][string]$Uri,
        [Parameter(Mandatory)][scriptblock]$Action,
        [string]$Prefix = 'download',
        [string]$Extension
    )

    $ext = if ($Extension) {
        if ($Extension.StartsWith('.')) { $Extension } else { ".$Extension" }
    } else {
        try { [System.IO.Path]::GetExtension($Uri).Split('?')[0] } catch { '' }
    }

    $path = Join-Path $env:TEMP ("{0}_{1}{2}" -f $Prefix, [guid]::NewGuid(), $ext)
    Write-CustomLog "Downloading $Uri to $path"
    try {
        Invoke-LabWebRequest -Uri $Uri -OutFile $path -UseBasicParsing
        & $Action $path
    } finally {
        Remove-Item $path -Force -ErrorAction SilentlyContinue
    }
}

<<<<<<< HEAD
Export-ModuleMember -Function Invoke-LabStep, Write-CustomLog, Read-LoggedInput, Get-Platform, Invoke-LabWebRequest, Invoke-LabNpm, Invoke-OpenTofuInstaller
=======
Export-ModuleMember -Function Invoke-LabStep, Invoke-LabDownload, Write-CustomLog, Read-LoggedInput, Get-Platform, Invoke-LabWebRequest, Invoke-LabNpm
>>>>>>> 6018d41e
<|MERGE_RESOLUTION|>--- conflicted
+++ resolved
@@ -1,78 +1,75 @@
-#. dot-source utilities
-. $PSScriptRoot/Logger.ps1
-. $PSScriptRoot/../Get-Platform.ps1
-. $PSScriptRoot/../Network.ps1
-. $PSScriptRoot/InvokeOpenTofuInstaller.ps1
-
-function Invoke-LabStep {
-    param(
-        [scriptblock]$Body,
-        [object]$Config
-    )
-
-    if ($Config -is [string]) {
-        if (Test-Path $Config) {
-            $Config = Get-Content -Raw -Path $Config | ConvertFrom-Json
-        } else {
-            try { $Config = $Config | ConvertFrom-Json } catch {}
-        }
-    }
-
-    $suppress = $false
-    if ($env:LAB_CONSOLE_LEVEL -eq '0') {
-        $suppress = $true
-    } elseif ($PSCommandPath -and (Split-Path $PSCommandPath -Leaf) -eq 'dummy.ps1') {
-        $suppress = $true
-    }
-
-    $prevConsole = $null
-    if ($suppress) {
-        if (Get-Variable -Name ConsoleLevel -Scope Script -ErrorAction SilentlyContinue) {
-            $prevConsole = $script:ConsoleLevel
-        }
-        $script:ConsoleLevel = -1
-    }
-
-    $prevEAP = $ErrorActionPreference
-    $ErrorActionPreference = 'Stop'
-    try {
-        & $Body $Config
-    } catch {
-        if (-not $suppress) { Write-CustomLog "ERROR: $_" 'ERROR' }
-        throw
-    } finally {
-        $ErrorActionPreference = $prevEAP
-        if ($suppress -and $null -ne $prevConsole) { $script:ConsoleLevel = $prevConsole }
-    }
-}
-
-function Invoke-LabDownload {
-    [CmdletBinding()]
-    param(
-        [Parameter(Mandatory)][string]$Uri,
-        [Parameter(Mandatory)][scriptblock]$Action,
-        [string]$Prefix = 'download',
-        [string]$Extension
-    )
-
-    $ext = if ($Extension) {
-        if ($Extension.StartsWith('.')) { $Extension } else { ".$Extension" }
-    } else {
-        try { [System.IO.Path]::GetExtension($Uri).Split('?')[0] } catch { '' }
-    }
-
-    $path = Join-Path $env:TEMP ("{0}_{1}{2}" -f $Prefix, [guid]::NewGuid(), $ext)
-    Write-CustomLog "Downloading $Uri to $path"
-    try {
-        Invoke-LabWebRequest -Uri $Uri -OutFile $path -UseBasicParsing
-        & $Action $path
-    } finally {
-        Remove-Item $path -Force -ErrorAction SilentlyContinue
-    }
-}
-
-<<<<<<< HEAD
-Export-ModuleMember -Function Invoke-LabStep, Write-CustomLog, Read-LoggedInput, Get-Platform, Invoke-LabWebRequest, Invoke-LabNpm, Invoke-OpenTofuInstaller
-=======
-Export-ModuleMember -Function Invoke-LabStep, Invoke-LabDownload, Write-CustomLog, Read-LoggedInput, Get-Platform, Invoke-LabWebRequest, Invoke-LabNpm
->>>>>>> 6018d41e
+#. dot-source utilities
+. $PSScriptRoot/Logger.ps1
+. $PSScriptRoot/../Get-Platform.ps1
+. $PSScriptRoot/../Network.ps1
+. $PSScriptRoot/InvokeOpenTofuInstaller.ps1
+
+function Invoke-LabStep {
+    param(
+        [scriptblock]$Body,
+        [object]$Config
+    )
+
+    if ($Config -is [string]) {
+        if (Test-Path $Config) {
+            $Config = Get-Content -Raw -Path $Config | ConvertFrom-Json
+        } else {
+            try { $Config = $Config | ConvertFrom-Json } catch {}
+        }
+    }
+
+    $suppress = $false
+    if ($env:LAB_CONSOLE_LEVEL -eq '0') {
+        $suppress = $true
+    } elseif ($PSCommandPath -and (Split-Path $PSCommandPath -Leaf) -eq 'dummy.ps1') {
+        $suppress = $true
+    }
+
+    $prevConsole = $null
+    if ($suppress) {
+        if (Get-Variable -Name ConsoleLevel -Scope Script -ErrorAction SilentlyContinue) {
+            $prevConsole = $script:ConsoleLevel
+        }
+        $script:ConsoleLevel = -1
+    }
+
+    $prevEAP = $ErrorActionPreference
+    $ErrorActionPreference = 'Stop'
+    try {
+        & $Body $Config
+    } catch {
+        if (-not $suppress) { Write-CustomLog "ERROR: $_" 'ERROR' }
+        throw
+    } finally {
+        $ErrorActionPreference = $prevEAP
+        if ($suppress -and $null -ne $prevConsole) { $script:ConsoleLevel = $prevConsole }
+    }
+}
+
+function Invoke-LabDownload {
+    [CmdletBinding()]
+    param(
+        [Parameter(Mandatory)][string]$Uri,
+        [Parameter(Mandatory)][scriptblock]$Action,
+        [string]$Prefix = 'download',
+        [string]$Extension
+    )
+
+    $ext = if ($Extension) {
+        if ($Extension.StartsWith('.')) { $Extension } else { ".$Extension" }
+    } else {
+        try { [System.IO.Path]::GetExtension($Uri).Split('?')[0] } catch { '' }
+    }
+
+    $path = Join-Path $env:TEMP ("{0}_{1}{2}" -f $Prefix, [guid]::NewGuid(), $ext)
+    Write-CustomLog "Downloading $Uri to $path"
+    try {
+        Invoke-LabWebRequest -Uri $Uri -OutFile $path -UseBasicParsing
+        & $Action $path
+    } finally {
+        Remove-Item $path -Force -ErrorAction SilentlyContinue
+    }
+}
+
+Export-ModuleMember -Function Invoke-LabStep, Invoke-LabDownload, Write-CustomLog, Read-LoggedInput, Get-Platform, Invoke-LabWebRequest, Invoke-LabNpm
+