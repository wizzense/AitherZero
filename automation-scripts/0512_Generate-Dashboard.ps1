--- conflicted
+++ resolved
@@ -2830,25 +2830,12 @@
                                               else { 'var(--error)' }
                             $totalTestsRun = $Metrics.Tests.Passed + $Metrics.Tests.Failed
                             @"
-<<<<<<< HEAD
-                            <div style="padding: 10px; background: var(--bg-darker); border-radius: 6px; border-left: 3px solid $testStatusColor;">
-                                <div style="font-size: 0.85rem; color: var(--text-secondary);">
-                                    ✅ $($Metrics.Tests.Passed) Passed | ❌ $($Metrics.Tests.Failed) Failed$(if($Metrics.Tests.Skipped -gt 0){" | ⏭️ $($Metrics.Tests.Skipped) Skipped"})
-                                </div>
-                                <div style="font-size: 0.85rem; color: var(--text-secondary); margin-top: 5px;">
-                                    Success Rate: <span style="color: $testStatusColor; font-weight: 600;">$($Metrics.Tests.SuccessRate)%</span> | Duration: $($Metrics.Tests.Duration)
-                                </div>
-                                <div style="font-size: 0.75rem; color: var(--text-secondary); margin-top: 5px;">
-                                    Last run: $($Metrics.Tests.LastRun)
-                                </div>
-=======
                         <div style="margin-top: 10px; padding: 10px; background: var(--bg-darker); border-radius: 6px; border-left: 3px solid $testStatusColor;">
                             <div style="font-size: 0.85rem; color: var(--text-secondary); font-weight: 600;">
                                 Last Test Run Results:
                             </div>
                             <div style="font-size: 0.85rem; color: var(--text-secondary); margin-top: 5px;">
                                 ✅ $($Metrics.Tests.Passed) Passed | ❌ $($Metrics.Tests.Failed) Failed$(if($Metrics.Tests.Skipped -gt 0){" | ⏭️ $($Metrics.Tests.Skipped) Skipped"})
->>>>>>> c454c27f
                             </div>
                             $(if ($totalTestsRun -lt 100) {
                                 @"
@@ -2857,10 +2844,6 @@
                                     ⚠️ Only $totalTestsRun test cases executed. Run <code>./az 0402</code> for full test suite.
                                 </div>
                             </div>
-<<<<<<< HEAD
-"@
-                            })
-=======
                             <div style="font-size: 0.75rem; color: var(--text-secondary); margin-top: 5px;">
                                 Last run: $($Metrics.Tests.LastRun)
                             </div>
@@ -2868,7 +2851,6 @@
                                 ⚠️ Only $($Metrics.Tests.Passed + $Metrics.Tests.Failed) test cases executed. Run <code>./az 0402</code> for full test suite.
                             </div>
                         </div>
->>>>>>> c454c27f
 "@
                         } else {
                             @"
@@ -3676,14 +3658,9 @@
     $totalTestsRun = $Metrics.Tests.Passed + $Metrics.Tests.Failed
     $partialRunWarning = if ($totalTestsRun -lt 100) { " ⚠️ **Partial Run** (only $totalTestsRun tests executed)" } else { "" }
     @"
-<<<<<<< HEAD
-| 📊 **Last Test Run Results** | **$($Metrics.Tests.Passed)/$totalTestsRun** | Success Rate: $($Metrics.Tests.SuccessRate)%; Duration: $($Metrics.Tests.Duration)$partialRunWarning |
-| 🕐 **Last Execution** | **$($Metrics.Tests.LastRun)** | ✅ $($Metrics.Tests.Passed) passed, ❌ $($Metrics.Tests.Failed) failed$(if($Metrics.Tests.Skipped -gt 0){", ⏭️ $($Metrics.Tests.Skipped) skipped"}) |
-=======
 | ✅ **Last Test Run** | **$($Metrics.Tests.Passed)/$totalTests cases** | Success Rate: $($Metrics.Tests.SuccessRate)%; Duration: $($Metrics.Tests.Duration) |
 | 📊 **Test Details** | **$($Metrics.Tests.LastRun)** | ✅ $($Metrics.Tests.Passed) passed, ❌ $($Metrics.Tests.Failed) failed$(if($Metrics.Tests.Skipped -gt 0){", ⏭️ $($Metrics.Tests.Skipped) skipped"}) |
 | ⚠️ **Note** | **Partial Run** | Only $totalTests test cases executed from available test files. Run ``./az 0402`` for full suite. |
->>>>>>> c454c27f
 
 "@
     if ($totalTestsRun -lt 100) {
