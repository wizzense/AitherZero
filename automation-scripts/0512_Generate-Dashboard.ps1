--- conflicted
+++ resolved
@@ -1181,12 +1181,6 @@
             # Run PSScriptAnalyzer on individual file
             if (Get-Command Invoke-ScriptAnalyzer -ErrorAction SilentlyContinue) {
                 try {
-<<<<<<< HEAD
-                    # Skip files known to cause analysis issues
-                    # TODO: Move this to config.psd1 under Testing.PSScriptAnalyzer.SkipFiles
-                    # bootstrap.ps1 and Maintenance.psm1 cause threading/pipeline issues with error stream redirection
-                    $skipAnalysisFiles = @('Maintenance.psm1', 'bootstrap.ps1', 'bootstrap.sh')
-=======
                     # Load skip list from config.psd1 under Testing.PSScriptAnalyzer.SkipFiles
                     $config = if (Get-Command Get-Configuration -ErrorAction SilentlyContinue) { Get-Configuration } else { $null }
                     $skipAnalysisFiles = @()
@@ -1200,7 +1194,6 @@
                         $skipAnalysisFiles = @('Maintenance.psm1')
                     }
                     
->>>>>>> 289ab479
                     if ($skipAnalysisFiles -contains $file.Name) {
                         Write-ScriptLog -Level Debug -Message "Skipping PSScriptAnalyzer for known problematic file: $($file.Name)"
                         $fileData.Score = 100  # Assume clean for skipped files
@@ -1208,18 +1201,11 @@
                     else {
                         # Wrap immediately to handle single object results under StrictMode
                         # Use Measure-Object instead of .Count for maximum StrictMode compatibility
-<<<<<<< HEAD
-                        # CRITICAL: Do NOT use error stream redirection (2>&1) - causes threading issues
-                        # Use SilentlyContinue to suppress errors gracefully without pipeline interruption
-                        $rawIssues = @(Invoke-ScriptAnalyzer -Path $file.FullName -ErrorAction SilentlyContinue | 
-                                      Where-Object { $null -ne $_.PSObject.Properties['RuleName'] })
-=======
                         # Use ErrorAction Continue to prevent terminating errors during analysis
                         # Use ErrorVariable to separate errors from results
                         $scriptAnalyzerErrors = @()
                         $rawIssues = @(Invoke-ScriptAnalyzer -Path $file.FullName -ErrorAction Continue -ErrorVariable scriptAnalyzerErrors | 
                                       Where-Object { $_ -is [Microsoft.Windows.PowerShell.ScriptAnalyzer.Generic.DiagnosticRecord] })
->>>>>>> 289ab479
                         $issueCount = ($rawIssues | Measure-Object).Count
                         $issues = if ($issueCount -gt 0) { $rawIssues } else { @() }
                         
