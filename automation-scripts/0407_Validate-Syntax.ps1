#Requires -Version 7.0
<#
.SYNOPSIS
    Validates PowerShell script syntax using AST parser
.DESCRIPTION
    Uses the PowerShell AST parser to validate script syntax without executing the code.
    Useful for pre-commit hooks, CI/CD pipelines, and development workflows.
.PARAMETER FilePath
    Path to the PowerShell script file to validate
.PARAMETER Detailed
    Show detailed AST information including function counts and statistics
.EXAMPLE
    ./0407_Validate-Syntax.ps1 -FilePath ./script.ps1
.EXAMPLE
    Get-ChildItem *.ps1 -Recurse | ForEach-Object { ./0407_Validate-Syntax.ps1 -FilePath $_.FullName }
.EXAMPLE
    seq 0407 -Variables @{FilePath="./domains/utilities/Logging.psm1"; Detailed=$true}
#>

# Script metadata
# Stage: Testing
# Dependencies: 0400
# Description: PowerShell syntax validation using AST parser
# Tags: testing, validation, syntax, ast, quality
param(
    [Parameter(Mandatory=$false)]
    [ValidateScript({ Test-Path $_ -PathType Leaf })]
    [string]$FilePath,

    [switch]$Detailed,

    # When called from CI/orchestration without FilePath, validate all PowerShell files
    [switch]$All
)

# Validate parameters: either FilePath or All must be specified
if (-not $FilePath -and -not $All) {
    throw "Either FilePath parameter or All switch must be specified"
}

try {
    # If All switch is specified, validate all PowerShell files
    if ($All) {
        Write-Host "Validating all PowerShell files..." -ForegroundColor Cyan
        $filesToValidate = @(
            Get-ChildItem -Path . -Filter "*.ps1" -Recurse -File |
                Where-Object { $_.FullName -notmatch '[\\/](\.git|node_modules|\.vscode|legacy-to-migrate|examples)[\\/]' }
        )

        Write-Host "Found $($filesToValidate.Count) PowerShell files to validate" -ForegroundColor Gray

        $totalErrors = 0
        $validatedFiles = 0

        foreach ($file in $filesToValidate) {
            $parseErrors = $null
            $tokens = $null
            $ast = [System.Management.Automation.Language.Parser]::ParseFile($file.FullName, [ref]$tokens, [ref]$parseErrors)

            if ($parseErrors -and $parseErrors.Count -gt 0) {
                Write-Host "✗ $($file.FullName -replace [regex]::Escape($PWD), '.')" -ForegroundColor Red
                foreach ($parseError in $parseErrors) {
                    Write-Host "  Line $($parseError.Extent.StartLineNumber): $($parseError.Message)" -ForegroundColor Yellow
                }
                $totalErrors += $parseErrors.Count
            } else {
                $validatedFiles++
                if ($Detailed) {
                    Write-Host "✓ $($file.FullName -replace [regex]::Escape($PWD), '.')" -ForegroundColor Green
                }
            }
        }

        Write-Host "`nValidation Complete:" -ForegroundColor Cyan
        Write-Host "  Total Files: $($filesToValidate.Count)"
        Write-Host "  Valid: $validatedFiles" -ForegroundColor Green
        Write-Host "  Errors: $totalErrors" -ForegroundColor $(if ($totalErrors -gt 0) { 'Red' } else { 'Green' })

        exit $(if ($totalErrors -gt 0) { 1 } else { 0 })
    }

    # Validate single file
    $parseErrors = $null
    $tokens = $null
    $ast = [System.Management.Automation.Language.Parser]::ParseFile($FilePath, [ref]$tokens, [ref]$parseErrors)

    if ($parseErrors -and $parseErrors.Count -gt 0) {
        Write-Host "Syntax errors found in $FilePath`:" -ForegroundColor Red
        foreach ($parseError in $parseErrors) {
            Write-Host "  Line $($parseError.Extent.StartLineNumber), Column $($parseError.Extent.StartColumnNumber): $($parseError.Message)" -ForegroundColor Yellow
            if ($Detailed) {
                Write-Host "  Context: $($parseError.Extent.Text)" -ForegroundColor DarkYellow
            }
        }
        exit 1
    } else {
        Write-Host "✓ Script syntax is valid: $FilePath" -ForegroundColor Green

        if ($Detailed -and $ast) {
            Write-Host "`nScript Statistics:" -ForegroundColor Cyan
<<<<<<< HEAD
            $functions = $ast.FindAll({ $args[0] -is [System.Management.Automation.Language.FunctionDefinitionAst] }, $true)
            Write-Host "  Functions: $($functions.Count)"

            $commands = $ast.FindAll({ $args[0] -is [System.Management.Automation.Language.CommandAst] }, $true)
=======
            $functions = $ast.FindAll({ param($node) $node -is [System.Management.Automation.Language.FunctionDefinitionAst] }, $true)
            Write-Host "  Functions: $($functions.Count)"

            $commands = $ast.FindAll({ param($node) $node -is [System.Management.Automation.Language.CommandAst] }, $true)
>>>>>>> 9b67dd1d
            Write-Host "  Commands: $($commands.Count)"

            Write-Host "  Total Lines: $($ast.Extent.EndLineNumber)"
            Write-Host "  Tokens: $($tokens.Count)"
        }
        exit 0
    }
} catch {
    Write-Host "Error parsing file: $_" -ForegroundColor Red
    exit 1
}<|MERGE_RESOLUTION|>--- conflicted
+++ resolved
@@ -98,17 +98,10 @@
 
         if ($Detailed -and $ast) {
             Write-Host "`nScript Statistics:" -ForegroundColor Cyan
-<<<<<<< HEAD
             $functions = $ast.FindAll({ $args[0] -is [System.Management.Automation.Language.FunctionDefinitionAst] }, $true)
             Write-Host "  Functions: $($functions.Count)"
 
             $commands = $ast.FindAll({ $args[0] -is [System.Management.Automation.Language.CommandAst] }, $true)
-=======
-            $functions = $ast.FindAll({ param($node) $node -is [System.Management.Automation.Language.FunctionDefinitionAst] }, $true)
-            Write-Host "  Functions: $($functions.Count)"
-
-            $commands = $ast.FindAll({ param($node) $node -is [System.Management.Automation.Language.CommandAst] }, $true)
->>>>>>> 9b67dd1d
             Write-Host "  Commands: $($commands.Count)"
 
             Write-Host "  Total Lines: $($ast.Extent.EndLineNumber)"
