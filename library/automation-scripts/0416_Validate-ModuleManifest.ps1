--- conflicted
+++ resolved
@@ -39,10 +39,6 @@
 Set-StrictMode -Version Latest
 
 # Import script utilities
-<<<<<<< HEAD
-$ProjectRoot = Split-Path (Split-Path $PSScriptRoot -Parent) -Parent
-Import-Module (Join-Path $ProjectRoot "aithercore/automation/ScriptUtilities.psm1") -Force -ErrorAction SilentlyContinue
-=======
 # Note: Script is in library/automation-scripts/, need to go up 2 levels to reach project root
 $ProjectRoot = Split-Path (Split-Path $PSScriptRoot -Parent) -Parent
 $scriptUtilitiesPath = Join-Path $ProjectRoot "aithercore/automation/ScriptUtilities.psm1"
@@ -64,7 +60,6 @@
         Write-Host $Message -ForegroundColor $color
     }
 }
->>>>>>> ed4c60aa
 
 function Test-UnicodeCharacters {
     param([string]$Content, [string]$FilePath)
